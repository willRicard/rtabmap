/*
Copyright (c) 2010-2014, Mathieu Labbe - IntRoLab - Universite de Sherbrooke
All rights reserved.

Redistribution and use in source and binary forms, with or without
modification, are permitted provided that the following conditions are met:
    * Redistributions of source code must retain the above copyright
      notice, this list of conditions and the following disclaimer.
    * Redistributions in binary form must reproduce the above copyright
      notice, this list of conditions and the following disclaimer in the
      documentation and/or other materials provided with the distribution.
    * Neither the name of the Universite de Sherbrooke nor the
      names of its contributors may be used to endorse or promote products
      derived from this software without specific prior written permission.

THIS SOFTWARE IS PROVIDED BY THE COPYRIGHT HOLDERS AND CONTRIBUTORS "AS IS" AND
ANY EXPRESS OR IMPLIED WARRANTIES, INCLUDING, BUT NOT LIMITED TO, THE IMPLIED
WARRANTIES OF MERCHANTABILITY AND FITNESS FOR A PARTICULAR PURPOSE ARE
DISCLAIMED. IN NO EVENT SHALL THE COPYRIGHT HOLDER OR CONTRIBUTORS BE LIABLE FOR ANY
DIRECT, INDIRECT, INCIDENTAL, SPECIAL, EXEMPLARY, OR CONSEQUENTIAL DAMAGES
(INCLUDING, BUT NOT LIMITED TO, PROCUREMENT OF SUBSTITUTE GOODS OR SERVICES;
LOSS OF USE, DATA, OR PROFITS; OR BUSINESS INTERRUPTION) HOWEVER CAUSED AND
ON ANY THEORY OF LIABILITY, WHETHER IN CONTRACT, STRICT LIABILITY, OR TORT
(INCLUDING NEGLIGENCE OR OTHERWISE) ARISING IN ANY WAY OUT OF THE USE OF THIS
SOFTWARE, EVEN IF ADVISED OF THE POSSIBILITY OF SUCH DAMAGE.
*/

#include "rtabmap/gui/DatabaseViewer.h"
#include "rtabmap/gui/CloudViewer.h"
#include "ui_DatabaseViewer.h"
#include <QMessageBox>
#include <QFileDialog>
#include <QInputDialog>
#include <QGraphicsLineItem>
#include <QtGui/QCloseEvent>
#include <QGraphicsOpacityEffect>
#include <QtCore/QBuffer>
#include <QtCore/QTextStream>
#include <QtCore/QDateTime>
#include <QtCore/QSettings>
#include <rtabmap/utilite/ULogger.h>
#include <rtabmap/utilite/UDirectory.h>
#include <rtabmap/utilite/UConversion.h>
#include <opencv2/core/core_c.h>
#include <opencv2/highgui/highgui.hpp>
#include <rtabmap/utilite/UTimer.h>
#include "rtabmap/core/Memory.h"
#include "rtabmap/core/DBDriver.h"
#include "rtabmap/gui/KeypointItem.h"
#include "rtabmap/gui/UCv2Qt.h"
#include "rtabmap/core/util3d.h"
#include "rtabmap/core/util3d_transforms.h"
#include "rtabmap/core/util3d_filtering.h"
#include "rtabmap/core/util3d_surface.h"
#include "rtabmap/core/util3d_registration.h"
#include "rtabmap/core/util3d_mapping.h"
#include "rtabmap/core/util2d.h"
#include "rtabmap/core/Signature.h"
#include "rtabmap/core/Features2d.h"
#include "rtabmap/core/Compression.h"
#include "rtabmap/core/Graph.h"
#include "rtabmap/gui/DataRecorder.h"
#include "rtabmap/core/SensorData.h"
#include "ExportDialog.h"
#include "DetailedProgressDialog.h"

#include <pcl/io/pcd_io.h>
#include <pcl/filters/voxel_grid.h>
#include <pcl/common/transforms.h>
#include <pcl/common/common.h>

namespace rtabmap {

DatabaseViewer::DatabaseViewer(QWidget * parent) :
	QMainWindow(parent),
	memory_(0),
	savedMaximized_(false),
	firstCall_(true)
{
	pathDatabase_ = QDir::homePath()+"/Documents/RTAB-Map"; //use home directory by default

	if(!UDirectory::exists(pathDatabase_.toStdString()))
	{
		pathDatabase_ = QDir::homePath();
	}

	ui_ = new Ui_DatabaseViewer();
	ui_->setupUi(this);
	ui_->buttonBox->setVisible(false);
	connect(ui_->buttonBox->button(QDialogButtonBox::Close), SIGNAL(clicked()), this, SLOT(close()));

	QString title("RTAB-Map Database Viewer[*]");
	this->setWindowTitle(title);

	ui_->dockWidget_constraints->setVisible(false);
	ui_->dockWidget_graphView->setVisible(false);
	ui_->dockWidget_parameters->setVisible(false);
	ui_->dockWidget_stereoView->setVisible(false);
	ui_->dockWidget_view3d->setVisible(false);

	ui_->constraintsViewer->setCameraLockZ(false);
	ui_->constraintsViewer->setCameraFree();

	ui_->graphicsView_stereo->setAlpha(255);

	this->readSettings();

	if(RTABMAP_NONFREE == 0)
	{
		ui_->comboBox_featureType->setItemData(0, 0, Qt::UserRole - 1);
		ui_->comboBox_featureType->setItemData(1, 0, Qt::UserRole - 1);

		if(ui_->comboBox_featureType->currentIndex() <= 1)
		{
			UWARN("SURF/SIFT not available, setting feature default to FAST/BRIEF.");
			ui_->comboBox_featureType->setCurrentIndex(4);
			ui_->comboBox_nnType->setCurrentIndex(3);
		}
	}
	if(!graph::G2OOptimizer::available())
	{
		ui_->comboBox_graphOptimizer->setItemData(1, 0, Qt::UserRole - 1);
		if(ui_->comboBox_graphOptimizer->currentIndex() == 1)
		{
			UWARN("g2o is not available, setting optimization default to TORO.");
			ui_->comboBox_graphOptimizer->setCurrentIndex(0);
		}
	}

	ui_->menuView->addAction(ui_->dockWidget_constraints->toggleViewAction());
	ui_->menuView->addAction(ui_->dockWidget_graphView->toggleViewAction());
	ui_->menuView->addAction(ui_->dockWidget_stereoView->toggleViewAction());
	ui_->menuView->addAction(ui_->dockWidget_view3d->toggleViewAction());
	ui_->menuView->addAction(ui_->dockWidget_parameters->toggleViewAction());
	connect(ui_->dockWidget_graphView->toggleViewAction(), SIGNAL(triggered()), this, SLOT(updateGraphView()));

	connect(ui_->actionQuit, SIGNAL(triggered()), this, SLOT(close()));

	// connect actions with custom slots
	ui_->actionSave_config->setShortcut(QKeySequence::Save);
	connect(ui_->actionSave_config, SIGNAL(triggered()), this, SLOT(writeSettings()));
	connect(ui_->actionOpen_database, SIGNAL(triggered()), this, SLOT(openDatabase()));
	connect(ui_->actionExport, SIGNAL(triggered()), this, SLOT(exportDatabase()));
	connect(ui_->actionExtract_images, SIGNAL(triggered()), this, SLOT(extractImages()));
	connect(ui_->actionGenerate_graph_dot, SIGNAL(triggered()), this, SLOT(generateGraph()));
	connect(ui_->actionGenerate_local_graph_dot, SIGNAL(triggered()), this, SLOT(generateLocalGraph()));
	connect(ui_->actionGenerate_TORO_graph_graph, SIGNAL(triggered()), this, SLOT(generateTOROGraph()));
	connect(ui_->actionView_3D_map, SIGNAL(triggered()), this, SLOT(view3DMap()));
	connect(ui_->actionGenerate_3D_map_pcd, SIGNAL(triggered()), this, SLOT(generate3DMap()));
	connect(ui_->actionDetect_more_loop_closures, SIGNAL(triggered()), this, SLOT(detectMoreLoopClosures()));
	connect(ui_->actionRefine_all_neighbor_links, SIGNAL(triggered()), this, SLOT(refineAllNeighborLinks()));
	connect(ui_->actionRefine_all_loop_closure_links, SIGNAL(triggered()), this, SLOT(refineAllLoopClosureLinks()));
	connect(ui_->actionVisual_Refine_all_neighbor_links, SIGNAL(triggered()), this, SLOT(refineVisuallyAllNeighborLinks()));
	connect(ui_->actionVisual_Refine_all_loop_closure_links, SIGNAL(triggered()), this, SLOT(refineVisuallyAllLoopClosureLinks()));
	connect(ui_->actionReset_all_changes, SIGNAL(triggered()), this, SLOT(resetAllChanges()));

	//ICP buttons
	connect(ui_->pushButton_refine, SIGNAL(clicked()), this, SLOT(refineConstraint()));
	connect(ui_->pushButton_refineVisually, SIGNAL(clicked()), this, SLOT(refineConstraintVisually()));
	connect(ui_->pushButton_add, SIGNAL(clicked()), this, SLOT(addConstraint()));
	connect(ui_->pushButton_reset, SIGNAL(clicked()), this, SLOT(resetConstraint()));
	connect(ui_->pushButton_reject, SIGNAL(clicked()), this, SLOT(rejectConstraint()));
	ui_->pushButton_refine->setEnabled(false);
	ui_->pushButton_refineVisually->setEnabled(false);
	ui_->pushButton_add->setEnabled(false);
	ui_->pushButton_reset->setEnabled(false);
	ui_->pushButton_reject->setEnabled(false);

	ui_->actionGenerate_TORO_graph_graph->setEnabled(false);

	ui_->horizontalSlider_A->setTracking(false);
	ui_->horizontalSlider_B->setTracking(false);
	ui_->horizontalSlider_A->setEnabled(false);
	ui_->horizontalSlider_B->setEnabled(false);
	connect(ui_->horizontalSlider_A, SIGNAL(valueChanged(int)), this, SLOT(sliderAValueChanged(int)));
	connect(ui_->horizontalSlider_B, SIGNAL(valueChanged(int)), this, SLOT(sliderBValueChanged(int)));
	connect(ui_->horizontalSlider_A, SIGNAL(sliderMoved(int)), this, SLOT(sliderAMoved(int)));
	connect(ui_->horizontalSlider_B, SIGNAL(sliderMoved(int)), this, SLOT(sliderBMoved(int)));

	ui_->horizontalSlider_neighbors->setTracking(false);
	ui_->horizontalSlider_loops->setTracking(false);
	ui_->horizontalSlider_neighbors->setEnabled(false);
	ui_->horizontalSlider_loops->setEnabled(false);
	connect(ui_->horizontalSlider_neighbors, SIGNAL(valueChanged(int)), this, SLOT(sliderNeighborValueChanged(int)));
	connect(ui_->horizontalSlider_loops, SIGNAL(valueChanged(int)), this, SLOT(sliderLoopValueChanged(int)));
	connect(ui_->horizontalSlider_neighbors, SIGNAL(sliderMoved(int)), this, SLOT(sliderNeighborValueChanged(int)));
	connect(ui_->horizontalSlider_loops, SIGNAL(sliderMoved(int)), this, SLOT(sliderLoopValueChanged(int)));
	connect(ui_->checkBox_showOptimized, SIGNAL(stateChanged(int)), this, SLOT(updateConstraintView()));
	connect(ui_->checkBox_show3DWords, SIGNAL(stateChanged(int)), this, SLOT(updateConstraintView()));
	ui_->checkBox_showOptimized->setEnabled(false);

	ui_->horizontalSlider_iterations->setTracking(false);
	ui_->horizontalSlider_iterations->setEnabled(false);
	ui_->spinBox_optimizationsFrom->setEnabled(false);
	connect(ui_->horizontalSlider_iterations, SIGNAL(valueChanged(int)), this, SLOT(sliderIterationsValueChanged(int)));
	connect(ui_->horizontalSlider_iterations, SIGNAL(sliderMoved(int)), this, SLOT(sliderIterationsValueChanged(int)));
	connect(ui_->spinBox_iterations, SIGNAL(editingFinished()), this, SLOT(updateGraphView()));
	connect(ui_->spinBox_optimizationsFrom, SIGNAL(editingFinished()), this, SLOT(updateGraphView()));
	connect(ui_->checkBox_spanAllMaps, SIGNAL(stateChanged(int)), this, SLOT(updateGraphView()));
	connect(ui_->checkBox_ignoreCovariance, SIGNAL(stateChanged(int)), this, SLOT(updateGraphView()));
	connect(ui_->checkBox_ignorePoseCorrection, SIGNAL(stateChanged(int)), this, SLOT(updateGraphView()));
	connect(ui_->checkBox_ignoreGlobalLoop, SIGNAL(stateChanged(int)), this, SLOT(updateGraphView()));
	connect(ui_->checkBox_ignoreLocalLoopSpace, SIGNAL(stateChanged(int)), this, SLOT(updateGraphView()));
	connect(ui_->checkBox_ignoreLocalLoopTime, SIGNAL(stateChanged(int)), this, SLOT(updateGraphView()));
	connect(ui_->checkBox_ignoreUserLoop, SIGNAL(stateChanged(int)), this, SLOT(updateGraphView()));
	connect(ui_->comboBox_graphOptimizer, SIGNAL(currentIndexChanged(int)), this, SLOT(updateGraphView()));
	connect(ui_->checkBox_2dslam, SIGNAL(stateChanged(int)), this, SLOT(updateGraphView()));
	connect(ui_->spinBox_optimizationDepth, SIGNAL(editingFinished()), this, SLOT(updateGraphView()));
	connect(ui_->checkBox_gridErode, SIGNAL(stateChanged(int)), this, SLOT(updateGraphView()));
	connect(ui_->groupBox_posefiltering, SIGNAL(clicked(bool)), this, SLOT(updateGraphView()));
	connect(ui_->doubleSpinBox_posefilteringRadius, SIGNAL(editingFinished()), this, SLOT(updateGraphView()));
	connect(ui_->doubleSpinBox_posefilteringAngle, SIGNAL(editingFinished()), this, SLOT(updateGraphView()));

	connect(ui_->groupBox_gridFromProjection, SIGNAL(clicked(bool)), this, SLOT(updateGrid()));
	connect(ui_->doubleSpinBox_gridCellSize, SIGNAL(editingFinished()), this, SLOT(updateGrid()));
	connect(ui_->spinBox_projDecimation, SIGNAL(editingFinished()), this, SLOT(updateGrid()));
	connect(ui_->doubleSpinBox_projMaxDepth, SIGNAL(editingFinished()), this, SLOT(updateGrid()));

	connect(ui_->spinBox_stereo_flowIterations, SIGNAL(valueChanged(int)), this, SLOT(updateStereo()));
	connect(ui_->spinBox_stereo_flowMaxLevel, SIGNAL(valueChanged(int)), this, SLOT(updateStereo()));
	connect(ui_->spinBox_stereo_flowWinSize, SIGNAL(valueChanged(int)), this, SLOT(updateStereo()));
	connect(ui_->spinBox_stereo_gfttBlockSize, SIGNAL(valueChanged(int)), this, SLOT(updateStereo()));
	connect(ui_->doubleSpinBox_stereo_flowEps, SIGNAL(valueChanged(double)), this, SLOT(updateStereo()));
	connect(ui_->doubleSpinBox_stereo_gfttMinDistance, SIGNAL(valueChanged(double)), this, SLOT(updateStereo()));
	connect(ui_->doubleSpinBox_stereo_gfttQuality, SIGNAL(valueChanged(double)), this, SLOT(updateStereo()));
	connect(ui_->doubleSpinBox_stereo_maxSlope, SIGNAL(valueChanged(double)), this, SLOT(updateStereo()));
	connect(ui_->checkBox_stereo_subpix, SIGNAL(stateChanged(int)), this, SLOT(updateStereo()));
	ui_->label_stereo_inliers_name->setStyleSheet("QLabel {color : blue; }");
	ui_->label_stereo_flowOutliers_name->setStyleSheet("QLabel {color : red; }");
	ui_->label_stereo_slopeOutliers_name->setStyleSheet("QLabel {color : yellow; }");
	ui_->label_stereo_disparityOutliers_name->setStyleSheet("QLabel {color : magenta; }");


	// connect configuration changed
	connect(ui_->graphViewer, SIGNAL(configChanged()), this, SLOT(configModified()));
	//connect(ui_->graphicsView_A, SIGNAL(configChanged()), this, SLOT(configModified()));
	//connect(ui_->graphicsView_B, SIGNAL(configChanged()), this, SLOT(configModified()));
	// Graph view
	connect(ui_->spinBox_iterations, SIGNAL(valueChanged(int)), this, SLOT(configModified()));
	connect(ui_->checkBox_spanAllMaps, SIGNAL(stateChanged(int)), this, SLOT(configModified()));
	connect(ui_->checkBox_ignoreCovariance, SIGNAL(stateChanged(int)), this, SLOT(configModified()));
	connect(ui_->checkBox_ignorePoseCorrection, SIGNAL(stateChanged(int)), this, SLOT(configModified()));
	connect(ui_->checkBox_ignoreGlobalLoop, SIGNAL(stateChanged(int)), this, SLOT(configModified()));
	connect(ui_->checkBox_ignoreLocalLoopSpace, SIGNAL(stateChanged(int)), this, SLOT(configModified()));
	connect(ui_->checkBox_ignoreLocalLoopTime, SIGNAL(stateChanged(int)), this, SLOT(configModified()));
	connect(ui_->checkBox_ignoreUserLoop, SIGNAL(stateChanged(int)), this, SLOT(configModified()));
	connect(ui_->comboBox_graphOptimizer, SIGNAL(currentIndexChanged(int)), this, SLOT(configModified()));
	connect(ui_->checkBox_2dslam, SIGNAL(stateChanged(int)), this, SLOT(configModified()));
	connect(ui_->spinBox_optimizationDepth, SIGNAL(valueChanged(int)), this, SLOT(configModified()));
	connect(ui_->checkBox_gridErode, SIGNAL(stateChanged(int)), this, SLOT(configModified()));
	connect(ui_->groupBox_gridFromProjection, SIGNAL(clicked(bool)), this, SLOT(configModified()));
	connect(ui_->doubleSpinBox_gridCellSize, SIGNAL(valueChanged(double)), this, SLOT(configModified()));
	connect(ui_->spinBox_projDecimation, SIGNAL(valueChanged(int)), this, SLOT(configModified()));
	connect(ui_->doubleSpinBox_projMaxDepth, SIGNAL(valueChanged(double)), this, SLOT(configModified()));
	connect(ui_->groupBox_posefiltering, SIGNAL(clicked(bool)), this, SLOT(configModified()));
	connect(ui_->doubleSpinBox_posefilteringRadius, SIGNAL(valueChanged(double)), this, SLOT(configModified()));
	connect(ui_->doubleSpinBox_posefilteringAngle, SIGNAL(valueChanged(double)), this, SLOT(configModified()));
	// ICP parameters
	connect(ui_->spinBox_icp_decimation, SIGNAL(valueChanged(int)), this, SLOT(configModified()));
	connect(ui_->doubleSpinBox_icp_maxDepth, SIGNAL(valueChanged(double)), this, SLOT(configModified()));
	connect(ui_->doubleSpinBox_icp_voxel, SIGNAL(valueChanged(double)), this, SLOT(configModified()));
	connect(ui_->doubleSpinBox_icp_maxCorrespDistance, SIGNAL(valueChanged(double)), this, SLOT(configModified()));
	connect(ui_->spinBox_icp_iteration, SIGNAL(valueChanged(int)), this, SLOT(configModified()));
	connect(ui_->checkBox_icp_p2plane, SIGNAL(stateChanged(int)), this, SLOT(configModified()));
	connect(ui_->spinBox_icp_normalKSearch, SIGNAL(valueChanged(int)), this, SLOT(configModified()));
	connect(ui_->checkBox_icp_2d, SIGNAL(stateChanged(int)), this, SLOT(configModified()));
	connect(ui_->doubleSpinBox_icp_minCorrespondenceRatio, SIGNAL(valueChanged(double)), this, SLOT(configModified()));
	// Visual parameters
	connect(ui_->groupBox_visual_recomputeFeatures, SIGNAL(clicked(bool)), this, SLOT(configModified()));
	connect(ui_->comboBox_featureType, SIGNAL(currentIndexChanged(int)), this, SLOT(configModified()));
	connect(ui_->comboBox_nnType, SIGNAL(currentIndexChanged(int)), this, SLOT(configModified()));
	connect(ui_->checkBox_visual_2d, SIGNAL(stateChanged(int)), this, SLOT(configModified()));
	connect(ui_->doubleSpinBox_visual_nndr, SIGNAL(valueChanged(double)), this, SLOT(configModified()));
	connect(ui_->spinBox_visual_minCorrespondences, SIGNAL(valueChanged(int)), this, SLOT(configModified()));
	connect(ui_->doubleSpinBox_visual_maxCorrespDistance, SIGNAL(valueChanged(double)), this, SLOT(configModified()));
	connect(ui_->spinBox_visual_iteration, SIGNAL(valueChanged(int)), this, SLOT(configModified()));
	connect(ui_->doubleSpinBox_visual_maxDepth, SIGNAL(valueChanged(double)), this, SLOT(configModified()));
	connect(ui_->doubleSpinBox_detectMore_radius, SIGNAL(valueChanged(double)), this, SLOT(configModified()));
	connect(ui_->doubleSpinBox_detectMore_angle, SIGNAL(valueChanged(double)), this, SLOT(configModified()));
	connect(ui_->spinBox_detectMore_iterations, SIGNAL(valueChanged(int)), this, SLOT(configModified()));
	//stereo parameters
	connect(ui_->spinBox_stereo_flowIterations, SIGNAL(valueChanged(int)), this, SLOT(configModified()));
	connect(ui_->spinBox_stereo_flowMaxLevel, SIGNAL(valueChanged(int)), this, SLOT(configModified()));
	connect(ui_->spinBox_stereo_flowWinSize, SIGNAL(valueChanged(int)), this, SLOT(configModified()));
	connect(ui_->spinBox_stereo_gfttBlockSize, SIGNAL(valueChanged(int)), this, SLOT(configModified()));
	connect(ui_->doubleSpinBox_stereo_flowEps, SIGNAL(valueChanged(double)), this, SLOT(configModified()));
	connect(ui_->doubleSpinBox_stereo_gfttMinDistance, SIGNAL(valueChanged(double)), this, SLOT(configModified()));
	connect(ui_->doubleSpinBox_stereo_gfttQuality, SIGNAL(valueChanged(double)), this, SLOT(configModified()));
	connect(ui_->doubleSpinBox_stereo_maxSlope, SIGNAL(valueChanged(double)), this, SLOT(configModified()));
	connect(ui_->checkBox_stereo_subpix, SIGNAL(stateChanged(int)), this, SLOT(configModified()));
	// dockwidget
	QList<QDockWidget*> dockWidgets = this->findChildren<QDockWidget*>();
	for(int i=0; i<dockWidgets.size(); ++i)
	{
		connect(dockWidgets[i], SIGNAL(dockLocationChanged(Qt::DockWidgetArea)), this, SLOT(configModified()));
		connect(dockWidgets[i]->toggleViewAction(), SIGNAL(toggled(bool)), this, SLOT(configModified()));
	}
	ui_->dockWidget_constraints->installEventFilter(this);
	ui_->dockWidget_graphView->installEventFilter(this);
	ui_->dockWidget_stereoView->installEventFilter(this);
	ui_->dockWidget_view3d->installEventFilter(this);
	ui_->dockWidget_parameters->installEventFilter(this);
}

DatabaseViewer::~DatabaseViewer()
{
	delete ui_;
	if(memory_)
	{
		delete memory_;
	}
}

void DatabaseViewer::showCloseButton(bool visible)
{
	ui_->buttonBox->setVisible(visible);
}

void DatabaseViewer::configModified()
{
	this->setWindowModified(true);
}

QString DatabaseViewer::getIniFilePath() const
{
	QString privatePath = QDir::homePath() + "/.rtabmap";
	if(!QDir(privatePath).exists())
	{
		QDir::home().mkdir(".rtabmap");
	}
	return privatePath + "/dbviewer.ini";
}

void DatabaseViewer::readSettings()
{
	QString path = getIniFilePath();
	QSettings settings(path, QSettings::IniFormat);
	settings.beginGroup("DatabaseViewer");

	//load window state / geometry
	QByteArray bytes;
	bytes = settings.value("geometry", QByteArray()).toByteArray();
	if(!bytes.isEmpty())
	{
		this->restoreGeometry(bytes);
	}
	bytes = settings.value("state", QByteArray()).toByteArray();
	if(!bytes.isEmpty())
	{
		this->restoreState(bytes);
	}
	savedMaximized_ = settings.value("maximized", false).toBool();

	// GraphViewer settings
	ui_->graphViewer->loadSettings(settings, "GraphView");

	settings.beginGroup("optimization");
	ui_->spinBox_iterations->setValue(settings.value("iterations", ui_->spinBox_iterations->value()).toInt());
	ui_->checkBox_spanAllMaps->setChecked(settings.value("spanToAllMaps", ui_->checkBox_spanAllMaps->isChecked()).toBool());
	ui_->checkBox_ignoreCovariance->setChecked(settings.value("ignoreCovariance", ui_->checkBox_ignoreCovariance->isChecked()).toBool());
	ui_->checkBox_ignorePoseCorrection->setChecked(settings.value("ignorePoseCorrection", ui_->checkBox_ignorePoseCorrection->isChecked()).toBool());
	ui_->checkBox_ignoreGlobalLoop->setChecked(settings.value("ignoreGlobalLoop", ui_->checkBox_ignoreGlobalLoop->isChecked()).toBool());
	ui_->checkBox_ignoreLocalLoopSpace->setChecked(settings.value("ignoreLocalLoopSpace", ui_->checkBox_ignoreLocalLoopSpace->isChecked()).toBool());
	ui_->checkBox_ignoreLocalLoopTime->setChecked(settings.value("ignoreLocalLoopTime", ui_->checkBox_ignoreLocalLoopTime->isChecked()).toBool());
	ui_->checkBox_ignoreUserLoop->setChecked(settings.value("ignoreUserLoop", ui_->checkBox_ignoreUserLoop->isChecked()).toBool());
	ui_->comboBox_graphOptimizer->setCurrentIndex(settings.value("strategy", ui_->comboBox_graphOptimizer->currentIndex()).toInt());
	ui_->checkBox_2dslam->setChecked(settings.value("slam2d", ui_->checkBox_2dslam->isChecked()).toBool());
	ui_->spinBox_optimizationDepth->setValue(settings.value("depth", ui_->spinBox_optimizationDepth->value()).toInt());
	ui_->checkBox_gridErode->setChecked(settings.value("erode", ui_->checkBox_gridErode->isChecked()).toBool());
	settings.endGroup();

	settings.beginGroup("grid");
	ui_->groupBox_gridFromProjection->setChecked(settings.value("gridFromProj", ui_->groupBox_gridFromProjection->isChecked()).toBool());
	ui_->doubleSpinBox_gridCellSize->setValue(settings.value("gridCellSize", ui_->doubleSpinBox_gridCellSize->value()).toDouble());
	ui_->spinBox_projDecimation->setValue(settings.value("projDecimation", ui_->spinBox_projDecimation->value()).toInt());
	ui_->doubleSpinBox_projMaxDepth->setValue(settings.value("projMaxDepth", ui_->doubleSpinBox_projMaxDepth->value()).toDouble());
	ui_->groupBox_posefiltering->setChecked(settings.value("poseFiltering", ui_->groupBox_posefiltering->isChecked()).toBool());
	ui_->doubleSpinBox_posefilteringRadius->setValue(settings.value("poseFilteringRadius", ui_->doubleSpinBox_posefilteringRadius->value()).toDouble());
	ui_->doubleSpinBox_posefilteringAngle->setValue(settings.value("poseFilteringAngle", ui_->doubleSpinBox_posefilteringAngle->value()).toDouble());
	settings.endGroup();

	// ImageViews
	//ui_->graphicsView_A->loadSettings(settings, "ImageViewA");
	//ui_->graphicsView_B->loadSettings(settings, "ImageViewB");

	// ICP parameters
	settings.beginGroup("icp");
	ui_->spinBox_icp_decimation->setValue(settings.value("decimation", ui_->spinBox_icp_decimation->value()).toInt());
	ui_->doubleSpinBox_icp_maxDepth->setValue(settings.value("maxDepth", ui_->doubleSpinBox_icp_maxDepth->value()).toDouble());
	ui_->doubleSpinBox_icp_voxel->setValue(settings.value("voxel", ui_->doubleSpinBox_icp_voxel->value()).toDouble());
	ui_->doubleSpinBox_icp_maxCorrespDistance->setValue(settings.value("maxCorrDist", ui_->doubleSpinBox_icp_maxCorrespDistance->value()).toDouble());
	ui_->spinBox_icp_iteration->setValue(settings.value("iterations", ui_->spinBox_icp_iteration->value()).toInt());
	ui_->checkBox_icp_p2plane->setChecked(settings.value("point2place", ui_->checkBox_icp_p2plane->isChecked()).toBool());
	ui_->spinBox_icp_normalKSearch->setValue(settings.value("normalKSearch", ui_->spinBox_icp_normalKSearch->value()).toInt());
	ui_->checkBox_icp_2d->setChecked(settings.value("icp2d", ui_->checkBox_icp_2d->isChecked()).toBool());
	ui_->doubleSpinBox_icp_minCorrespondenceRatio->setValue(settings.value("icpMinRatio", ui_->doubleSpinBox_icp_minCorrespondenceRatio->value()).toDouble());
	settings.endGroup();

	// Visual parameters
	settings.beginGroup("visual");
	ui_->groupBox_visual_recomputeFeatures->setChecked(settings.value("reextract", ui_->groupBox_visual_recomputeFeatures->isChecked()).toBool());
	ui_->comboBox_featureType->setCurrentIndex(settings.value("featureType", ui_->comboBox_featureType->currentIndex()).toInt());
	ui_->comboBox_nnType->setCurrentIndex(settings.value("nnType", ui_->comboBox_nnType->currentIndex()).toInt());
	ui_->checkBox_visual_2d->setChecked(settings.value("force2d", ui_->checkBox_visual_2d->isChecked()).toBool());
	ui_->doubleSpinBox_visual_nndr->setValue(settings.value("nndr", ui_->doubleSpinBox_visual_nndr->value()).toDouble());
	ui_->spinBox_visual_minCorrespondences->setValue(settings.value("minCorr", ui_->spinBox_visual_minCorrespondences->value()).toInt());
	ui_->doubleSpinBox_visual_maxCorrespDistance->setValue(settings.value("maxCorrDist", ui_->doubleSpinBox_visual_maxCorrespDistance->value()).toDouble());
	ui_->spinBox_visual_iteration->setValue(settings.value("iterations", ui_->spinBox_visual_iteration->value()).toDouble());
	ui_->doubleSpinBox_visual_maxDepth->setValue(settings.value("maxDepth", ui_->doubleSpinBox_visual_maxDepth->value()).toDouble());
	ui_->doubleSpinBox_detectMore_radius->setValue(settings.value("detectMoreRadius", ui_->doubleSpinBox_detectMore_radius->value()).toDouble());
	ui_->doubleSpinBox_detectMore_angle->setValue(settings.value("detectMoreAngle", ui_->doubleSpinBox_detectMore_angle->value()).toDouble());
	ui_->spinBox_detectMore_iterations->setValue(settings.value("detectMoreIterations", ui_->spinBox_detectMore_iterations->value()).toInt());
	settings.endGroup();

	//Stereo parameters
	settings.beginGroup("stereo");
	ui_->spinBox_stereo_flowIterations->setValue(settings.value("flowIterations", ui_->spinBox_stereo_flowIterations->value()).toInt());
	ui_->spinBox_stereo_flowMaxLevel->setValue(settings.value("flowMaxLevel", ui_->spinBox_stereo_flowMaxLevel->value()).toInt());
	ui_->spinBox_stereo_flowWinSize->setValue(settings.value("flowWinSize", ui_->spinBox_stereo_flowWinSize->value()).toInt());
	ui_->spinBox_stereo_gfttBlockSize->setValue(settings.value("gfttBlockSize", ui_->spinBox_stereo_gfttBlockSize->value()).toInt());
	ui_->doubleSpinBox_stereo_flowEps->setValue(settings.value("flowEps", ui_->doubleSpinBox_stereo_flowEps->value()).toDouble());
	ui_->doubleSpinBox_stereo_gfttMinDistance->setValue(settings.value("gfttMinDistance", ui_->doubleSpinBox_stereo_gfttMinDistance->value()).toDouble());
	ui_->doubleSpinBox_stereo_gfttQuality->setValue(settings.value("gfttQuality", ui_->doubleSpinBox_stereo_gfttQuality->value()).toDouble());
	ui_->doubleSpinBox_stereo_maxSlope->setValue(settings.value("maxSlope", ui_->doubleSpinBox_stereo_maxSlope->value()).toDouble());
	ui_->checkBox_stereo_subpix->setChecked(settings.value("subpix", ui_->checkBox_stereo_subpix->isChecked()).toBool());
	settings.endGroup();

	settings.endGroup(); // DatabaseViewer
}

void DatabaseViewer::writeSettings()
{
	QString path = getIniFilePath();
	QSettings settings(path, QSettings::IniFormat);
	settings.beginGroup("DatabaseViewer");

	//save window state / geometry
	if(!this->isMaximized())
	{
		settings.setValue("geometry", this->saveGeometry());
	}
	settings.setValue("state", this->saveState());
	settings.setValue("maximized", this->isMaximized());
	savedMaximized_ = this->isMaximized();

	// save GraphViewer settings
	ui_->graphViewer->saveSettings(settings, "GraphView");

	// save optimization settings
	settings.beginGroup("optimization");
	settings.setValue("iterations", ui_->spinBox_iterations->value());
	settings.setValue("spanToAllMaps", ui_->checkBox_spanAllMaps->isChecked());
	settings.setValue("ignoreCovariance", ui_->checkBox_ignoreCovariance->isChecked());
	settings.setValue("ignorePoseCorrection", ui_->checkBox_ignorePoseCorrection->isChecked());
	settings.setValue("ignoreGlobalLoop", ui_->checkBox_ignoreGlobalLoop->isChecked());
	settings.setValue("ignoreLocalLoopSpace", ui_->checkBox_ignoreLocalLoopSpace->isChecked());
	settings.setValue("ignoreLocalLoopTime", ui_->checkBox_ignoreLocalLoopTime->isChecked());
	settings.setValue("ignoreUserLoop", ui_->checkBox_ignoreUserLoop->isChecked());
	settings.setValue("strategy", ui_->comboBox_graphOptimizer->currentIndex());
	settings.setValue("slam2d", ui_->checkBox_2dslam->isChecked());
	settings.setValue("depth", ui_->spinBox_optimizationDepth->value());
	settings.setValue("erode", ui_->checkBox_gridErode->isChecked());
	settings.endGroup();

	// save Grid settings
	settings.beginGroup("grid");
	settings.setValue("gridFromProj", ui_->groupBox_gridFromProjection->isChecked());
	settings.setValue("gridCellSize", ui_->doubleSpinBox_gridCellSize->value());
	settings.setValue("projDecimation", ui_->spinBox_projDecimation->value());
	settings.setValue("projMaxDepth", ui_->doubleSpinBox_projMaxDepth->value());
	settings.setValue("poseFiltering", ui_->groupBox_posefiltering->isChecked());
	settings.setValue("poseFilteringRadius", ui_->doubleSpinBox_posefilteringRadius->value());
	settings.setValue("poseFilteringAngle", ui_->doubleSpinBox_posefilteringAngle->value());
	settings.endGroup();

	// ImageViews
	//ui_->graphicsView_A->saveSettings(settings, "ImageViewA");
	//ui_->graphicsView_B->saveSettings(settings, "ImageViewB");

	// save ICP parameters
	settings.beginGroup("icp");
	settings.setValue("decimation", ui_->spinBox_icp_decimation->value());
	settings.setValue("maxDepth", ui_->doubleSpinBox_icp_maxDepth->value());
	settings.setValue("voxel", ui_->doubleSpinBox_icp_voxel->value());
	settings.setValue("maxCorrDist", ui_->doubleSpinBox_icp_maxCorrespDistance->value());
	settings.setValue("iterations", ui_->spinBox_icp_iteration->value());
	settings.setValue("point2place", ui_->checkBox_icp_p2plane->isChecked());
	settings.setValue("normalKSearch", ui_->spinBox_icp_normalKSearch->value());
	settings.setValue("icp2d", ui_->checkBox_icp_2d->isChecked());
	settings.setValue("icpMinRatio", ui_->doubleSpinBox_icp_minCorrespondenceRatio->value());
	settings.endGroup();

	// save Visual parameters
	settings.beginGroup("visual");
	settings.setValue("reextract", ui_->groupBox_visual_recomputeFeatures->isChecked());
	settings.setValue("featureType", ui_->comboBox_featureType->currentIndex());
	settings.setValue("nnType", ui_->comboBox_nnType->currentIndex());
	settings.setValue("force2d", ui_->checkBox_visual_2d->isChecked());
	settings.setValue("nndr", ui_->doubleSpinBox_visual_nndr->value());
	settings.setValue("minCorr", ui_->spinBox_visual_minCorrespondences->value());
	settings.setValue("maxCorrDist", ui_->doubleSpinBox_visual_maxCorrespDistance->value());
	settings.setValue("iterations", ui_->spinBox_visual_iteration->value());
	settings.setValue("maxDepth", ui_->doubleSpinBox_visual_maxDepth->value());
	settings.setValue("detectMoreRadius", ui_->doubleSpinBox_detectMore_radius->value());
	settings.setValue("detectMoreAngle", ui_->doubleSpinBox_detectMore_angle->value());
	settings.setValue("detectMoreIterations", ui_->spinBox_detectMore_iterations->value());
	settings.endGroup();

	//Stereo parameters
	settings.beginGroup("stereo");
	settings.setValue("flowIterations", ui_->spinBox_stereo_flowIterations->value());
	settings.setValue("flowMaxLevel", ui_->spinBox_stereo_flowMaxLevel->value());
	settings.setValue("flowWinSize", ui_->spinBox_stereo_flowWinSize->value());
	settings.setValue("gfttBlockSize", ui_->spinBox_stereo_gfttBlockSize->value());
	settings.setValue("flowEps", ui_->doubleSpinBox_stereo_flowEps->value());
	settings.setValue("gfttMinDistance", ui_->doubleSpinBox_stereo_gfttMinDistance->value());
	settings.setValue("gfttQuality", ui_->doubleSpinBox_stereo_gfttQuality->value());
	settings.setValue("maxSlope", ui_->doubleSpinBox_stereo_maxSlope->value());
	settings.setValue("subpix", ui_->checkBox_stereo_subpix->isChecked());
	settings.endGroup();

	settings.endGroup(); // DatabaseViewer

	this->setWindowModified(false);
}

void DatabaseViewer::openDatabase()
{
	QString path = QFileDialog::getOpenFileName(this, tr("Select file"), pathDatabase_, tr("Databases (*.db)"));
	if(!path.isEmpty())
	{
		openDatabase(path);
	}
}

bool DatabaseViewer::openDatabase(const QString & path)
{
	UDEBUG("Open database \"%s\"", path.toStdString().c_str());
	if(QFile::exists(path))
	{
		if(memory_)
		{
			delete memory_;
			memory_ = 0;
			ids_.clear();
			idToIndex_.clear();
			neighborLinks_.clear();
			loopLinks_.clear();
			graphes_.clear();
			graphLinks_.clear();
			poses_.clear();
			mapIds_.clear();
			links_.clear();
			linksAdded_.clear();
			linksRefined_.clear();
			linksRemoved_.clear();
			localMaps_.clear();
			ui_->actionGenerate_TORO_graph_graph->setEnabled(false);
			ui_->checkBox_showOptimized->setEnabled(false);
		}

		std::string driverType = "sqlite3";
		rtabmap::ParametersMap parameters;
		parameters.insert(rtabmap::ParametersPair(rtabmap::Parameters::kDbSqlite3InMemory(), "false"));
		parameters.insert(rtabmap::ParametersPair(rtabmap::Parameters::kMemIncrementalMemory(), "false"));
		parameters.insert(rtabmap::ParametersPair(rtabmap::Parameters::kMemInitWMWithAllNodes(), "true"));
		// use BruteForce dictionary because we don't know which type of descriptors are saved in database
		parameters.insert(rtabmap::ParametersPair(rtabmap::Parameters::kKpNNStrategy(), "3"));

		memory_ = new rtabmap::Memory();

		if(!memory_->init(path.toStdString(), false, parameters))
		{
			QMessageBox::warning(this, "Database error", tr("Can't open database \"%1\"").arg(path));
		}
		else
		{
			pathDatabase_ = UDirectory::getDir(path.toStdString()).c_str();
			updateIds();
			return true;
		}
	}
	else
	{
		QMessageBox::warning(this, "Database error", tr("Database \"%1\" does not exist.").arg(path));
	}
	return false;
}

void DatabaseViewer::closeEvent(QCloseEvent* event)
{
	//write settings before quit?
	bool save = false;
	if(this->isWindowModified())
	{
		QMessageBox::Button b=QMessageBox::question(this,
				tr("Database Viewer"),
				tr("There are unsaved changed settings. Save them?"),
				QMessageBox::Save | QMessageBox::Cancel | QMessageBox::Discard);
		if(b == QMessageBox::Save)
		{
			save = true;
		}
		else if(b != QMessageBox::Discard)
		{
			event->ignore();
			return;
		}
	}

	if(save)
	{
		writeSettings();
	}

	if(linksAdded_.size() || linksRefined_.size() || linksRemoved_.size())
	{
		QMessageBox::StandardButton button = QMessageBox::question(this,
				tr("Links modified"),
				tr("Some links are modified (%1 added, %2 refined, %3 removed), do you want to save them?")
				.arg(linksAdded_.size()).arg(linksRefined_.size()).arg(linksRemoved_.size()),
				QMessageBox::Cancel | QMessageBox::Yes | QMessageBox::No,
				QMessageBox::Cancel);

		if(button == QMessageBox::Yes)
		{
			// Added links
			for(std::multimap<int, rtabmap::Link>::iterator iter=linksAdded_.begin(); iter!=linksAdded_.end(); ++iter)
			{
				std::multimap<int, rtabmap::Link>::iterator refinedIter = rtabmap::graph::findLink(linksRefined_, iter->second.from(), iter->second.to());
				if(refinedIter != linksRefined_.end())
				{
					memory_->addLink(Link(
							refinedIter->second.from(),
							refinedIter->second.to(),
							refinedIter->second.type(),
							refinedIter->second.transform(),
							refinedIter->second.infMatrix()));
				}
				else
				{
					memory_->addLink(Link(
							iter->second.from(),
							iter->second.to(),
							iter->second.type(),
							iter->second.transform(),
							iter->second.infMatrix()));
				}
			}

			//Refined links
			for(std::multimap<int, rtabmap::Link>::iterator iter=linksRefined_.begin(); iter!=linksRefined_.end(); ++iter)
			{
				if(!containsLink(linksAdded_, iter->second.from(), iter->second.to()))
				{
					memory_->updateLink(
							iter->second.from(),
							iter->second.to(),
							iter->second.transform(),
							iter->second.infMatrix());
				}
			}

			// Rejected links
			for(std::multimap<int, rtabmap::Link>::iterator iter=linksRemoved_.begin(); iter!=linksRemoved_.end(); ++iter)
			{
				memory_->removeLink(iter->second.to(), iter->second.from());
			}
		}

		if(button == QMessageBox::Yes || button == QMessageBox::No)
		{
			event->accept();
		}
		else
		{
			event->ignore();
		}
	}
	else
	{
		event->accept();
	}

	if(event->isAccepted())
	{
		if(memory_)
		{
			delete memory_;
			memory_ = 0;
		}
	}
}

void DatabaseViewer::showEvent(QShowEvent* anEvent)
{
	this->setWindowModified(false);

	if(ui_->graphViewer->isVisible() && graphes_.size() && localMaps_.size()==0)
	{
		sliderIterationsValueChanged((int)graphes_.size()-1);
	}
}

void DatabaseViewer::moveEvent(QMoveEvent* anEvent)
{
	if(this->isVisible())
	{
		// HACK, there is a move event when the window is shown the first time.
		if(!firstCall_)
		{
			this->configModified();
		}
		firstCall_ = false;
	}
}

void DatabaseViewer::resizeEvent(QResizeEvent* anEvent)
{
	if(this->isVisible())
	{
		this->configModified();
	}
}

bool DatabaseViewer::eventFilter(QObject *obj, QEvent *event)
{
	if (event->type() == QEvent::Resize && qobject_cast<QDockWidget*>(obj))
	{
		this->setWindowModified(true);
	}
	return QWidget::eventFilter(obj, event);
}


void DatabaseViewer::exportDatabase()
{
	if(!memory_ || ids_.size() == 0)
	{
		return;
	}

	rtabmap::ExportDialog dialog;

	if(dialog.exec())
	{
		if(!dialog.outputPath().isEmpty())
		{
			int framesIgnored = dialog.framesIgnored();
			double frameRate = dialog.targetFramerate();
			int sessionExported = dialog.sessionExported();
			QString path = dialog.outputPath();
			rtabmap::DataRecorder recorder;
			QList<int> ids;

			double previousStamp = 0;
			std::vector<double> delays(ids_.size());
			int oi=0;
			std::map<int, Transform> poses;
			for(int i=0; i<ids_.size(); i+=1+framesIgnored)
			{
				Transform odomPose;
				int weight = -1;
				int mapId = -1;
				std::string label;
				double stamp = 0;
				std::vector<unsigned char> userData;
				if(memory_->getNodeInfo(ids_[i], odomPose, mapId, weight, label, stamp, userData, true))
				{
					if(frameRate == 0 ||
					   previousStamp == 0 ||
					   stamp == 0 ||
					   stamp - previousStamp >= 1.0/frameRate)
					{
						if(sessionExported < 0 || sessionExported == mapId)
						{
							ids.push_back(ids_[i]);

							if(previousStamp && stamp)
							{
								delays[oi++] = stamp - previousStamp;
							}
							previousStamp = stamp;

							poses.insert(std::make_pair(ids_[i], odomPose));
						}
					}
					if(sessionExported >= 0 && mapId > sessionExported)
					{
						break;
					}
				}
			}
			delays.resize(oi);

			if(recorder.init(path, false))
			{
				rtabmap::DetailedProgressDialog * progressDialog = new rtabmap::DetailedProgressDialog(this);
				progressDialog->setAttribute(Qt::WA_DeleteOnClose);
				progressDialog->setMaximumSteps(ids.size());
				progressDialog->show();

				for(int i=0; i<ids.size(); ++i)
				{
					int id = ids.at(i);

					SensorData data = memory_->getNodeData(id, true);
					cv::Mat covariance = cv::Mat::eye(6,6,CV_64FC1);
					if(dialog.isOdomExported())
					{
						if(memory_->getSignature(id) == 0)
						{
							UERROR("could not find node %d in memory.", id);
						}
						else
						{
							covariance = memory_->getSignature(id)->getPoseCovariance();
						}
					}

					rtabmap::SensorData sensorData;
					if(data.cameraModels().size())
					{
						sensorData = rtabmap::SensorData(
							dialog.isDepth2dExported()?data.laserScanRaw():cv::Mat(),
							dialog.isDepth2dExported()?data.laserScanMaxPts():0,
							dialog.isRgbExported()?data.imageRaw():cv::Mat(),
							dialog.isDepthExported()?data.depthOrRightRaw():cv::Mat(),
							data.cameraModels(),
							data.id(),
							data.stamp(),
							dialog.isUserDataExported()?data.userData():std::vector<unsigned char>());
					}
					else
					{
						sensorData = rtabmap::SensorData(
							dialog.isDepth2dExported()?data.laserScanRaw():cv::Mat(),
							dialog.isDepth2dExported()?data.laserScanMaxPts():0,
							dialog.isRgbExported()?data.imageRaw():cv::Mat(),
							dialog.isDepthExported()?data.depthOrRightRaw():cv::Mat(),
							data.stereoCameraModel(),
							data.id(),
							data.stamp(),
							dialog.isUserDataExported()?data.userData():std::vector<unsigned char>());
					}

					recorder.addData(sensorData, dialog.isOdomExported()?poses.at(id):Transform(), covariance);

					progressDialog->appendText(tr("Exported node %1").arg(id));
					progressDialog->incrementStep();
					QApplication::processEvents();
				}
				progressDialog->setValue(progressDialog->maximumSteps());
				if(delays.size())
				{
					progressDialog->appendText(tr("Average frame rate=%1 Hz (Min=%2, Max=%3)")
							.arg(1.0/uMean(delays)).arg(1.0/uMax(delays)).arg(1.0/uMin(delays)));
				}
				progressDialog->appendText(tr("Export finished to \"%1\"!").arg(path));
			}
			else
			{
				UERROR("DataRecorder init failed?!");
			}
		}
		else
		{
			QMessageBox::warning(this, tr("Cannot export database"), tr("An output path must be set!"));
		}
	}
}

void DatabaseViewer::extractImages()
{
	if(!memory_ || ids_.size() == 0)
	{
		return;
	}

	QString path = QFileDialog::getExistingDirectory(this, tr("Select directory where to save images..."), QDir::homePath());
	if(!path.isNull())
	{
		for(int i=0; i<ids_.size(); i+=1)
		{
			int id = ids_.at(i);
			cv::Mat compressedRgb = memory_->getImageCompressed(id);
			if(!compressedRgb.empty())
			{
				cv::Mat imageMat = rtabmap::uncompressImage(compressedRgb);
				cv::imwrite(QString("%1/%2.png").arg(path).arg(id).toStdString(), imageMat);
				UINFO(QString("Saved %1/%2.png").arg(path).arg(id).toStdString().c_str());
			}
		}
	}
}

void DatabaseViewer::updateIds()
{
	if(!memory_)
	{
		return;
	}

	std::set<int> ids = memory_->getAllSignatureIds();
	ids_ = QList<int>::fromStdList(std::list<int>(ids.begin(), ids.end()));
	idToIndex_.clear();
	mapIds_.clear();
	for(int i=0; i<ids_.size(); ++i)
	{
		idToIndex_.insert(ids_[i], i);

		Transform p;
		int w;
		std::string l;
		double s;
		std::vector<unsigned char> d;
		int mapId;
		memory_->getNodeInfo(ids_[i], p, mapId, w, l, s, d, true);
		mapIds_.insert(std::make_pair(ids_[i], mapId));
	}

	poses_.clear();
	links_.clear();
	linksAdded_.clear();
	linksRefined_.clear();
	linksRemoved_.clear();
	ui_->label_optimizeFrom->setText(tr("Optimize from"));
	if(memory_->getLastWorkingSignature())
	{
		//get constraints only for parent links

		memory_->getMetricConstraints(ids, poses_, links_, true);

		if(poses_.size())
		{
			bool nullPoses = poses_.begin()->second.isNull();
			for(std::map<int,Transform>::iterator iter=poses_.begin(); iter!=poses_.end(); ++iter)
			{
				if((!iter->second.isNull() && nullPoses) ||
					(iter->second.isNull() && !nullPoses))
				{
					if(iter->second.isNull())
					{
						UWARN("Pose %d is null!", iter->first);
					}
					UWARN("Mixed valid and null poses! Ignoring graph...");
					poses_.clear();
					links_.clear();
					break;
				}
			}
			if(nullPoses)
			{
				poses_.clear();
				links_.clear();
			}

			int first = *ids.begin();
			ui_->spinBox_optimizationsFrom->setRange(first, memory_->getLastWorkingSignature()->id());
			ui_->spinBox_optimizationsFrom->setValue(memory_->getLastWorkingSignature()->id());
			ui_->label_optimizeFrom->setText(tr("Optimize from [%1, %2]").arg(first).arg(memory_->getLastWorkingSignature()->id()));
		}
	}

	ui_->actionGenerate_TORO_graph_graph->setEnabled(false);
	graphes_.clear();
	graphLinks_.clear();
	neighborLinks_.clear();
	loopLinks_.clear();
	for(std::multimap<int, rtabmap::Link>::iterator iter = links_.begin(); iter!=links_.end(); ++iter)
	{
		if(!iter->second.transform().isNull())
		{
			if(iter->second.type() == rtabmap::Link::kNeighbor)
			{
				neighborLinks_.append(iter->second);
			}
			else
			{
				loopLinks_.append(iter->second);
			}
		}
		else
		{
			UERROR("Transform null for link from %d to %d", iter->first, iter->second.to());
		}
	}

	UINFO("Loaded %d ids", ids_.size());

	if(ids_.size())
	{
		ui_->horizontalSlider_A->setMinimum(0);
		ui_->horizontalSlider_B->setMinimum(0);
		ui_->horizontalSlider_A->setMaximum(ids_.size()-1);
		ui_->horizontalSlider_B->setMaximum(ids_.size()-1);
		ui_->horizontalSlider_A->setEnabled(true);
		ui_->horizontalSlider_B->setEnabled(true);
		ui_->horizontalSlider_A->setSliderPosition(0);
		ui_->horizontalSlider_B->setSliderPosition(0);
		sliderAValueChanged(0);
		sliderBValueChanged(0);
	}
	else
	{
		ui_->horizontalSlider_A->setEnabled(false);
		ui_->horizontalSlider_B->setEnabled(false);
		ui_->label_idA->setText("NaN");
		ui_->label_idB->setText("NaN");
	}

	if(neighborLinks_.size())
	{
		ui_->horizontalSlider_neighbors->setMinimum(0);
		ui_->horizontalSlider_neighbors->setMaximum(neighborLinks_.size()-1);
		ui_->horizontalSlider_neighbors->setEnabled(true);
		ui_->horizontalSlider_neighbors->setSliderPosition(0);
	}
	else
	{
		ui_->horizontalSlider_neighbors->setEnabled(false);
	}

	if(ids_.size())
	{
		updateLoopClosuresSlider();
		updateGraphView();
	}
}

void DatabaseViewer::generateGraph()
{
	if(!memory_)
	{
		QMessageBox::warning(this, tr("Cannot generate a graph"), tr("A database must must loaded first...\nUse File->Open database."));
		return;
	}

	QString path = QFileDialog::getSaveFileName(this, tr("Save File"), pathDatabase_+"/Graph.dot", tr("Graphiz file (*.dot)"));
	if(!path.isEmpty())
	{
		memory_->generateGraph(path.toStdString());
	}
}

void DatabaseViewer::generateLocalGraph()
{
	if(!ids_.size() || !memory_)
	{
		QMessageBox::warning(this, tr("Cannot generate a graph"), tr("The database is empty..."));
		return;
	}
	bool ok = false;
	int id = QInputDialog::getInt(this, tr("Around which location?"), tr("Location ID"), ids_.first(), ids_.first(), ids_.last(), 1, &ok);

	if(ok)
	{
		int margin = QInputDialog::getInt(this, tr("Depth around the location?"), tr("Margin"), 4, 1, 100, 1, &ok);
		if(ok)
		{
			QString path = QFileDialog::getSaveFileName(this, tr("Save File"), pathDatabase_+"/Graph" + QString::number(id) + ".dot", tr("Graphiz file (*.dot)"));
			if(!path.isEmpty())
			{
				std::map<int, int> ids = memory_->getNeighborsId(id, margin, -1, false);

				if(ids.size() > 0)
				{
					ids.insert(std::pair<int,int>(id, 0));
					std::set<int> idsSet;
					for(std::map<int, int>::iterator iter = ids.begin(); iter!=ids.end(); ++iter)
					{
						idsSet.insert(idsSet.end(), iter->first);
						UINFO("Node %d", iter->first);
					}
					UINFO("idsSet=%d", idsSet.size());
					memory_->generateGraph(path.toStdString(), idsSet);
				}
				else
				{
					QMessageBox::critical(this, tr("Error"), tr("No neighbors found for signature %1.").arg(id));
				}
			}
		}
	}
}

void DatabaseViewer::generateTOROGraph()
{
	if(!graphes_.size() || !graphLinks_.size())
	{
		QMessageBox::warning(this, tr("Cannot generate a TORO graph"), tr("No poses or no links..."));
		return;
	}
	bool ok = false;
	int id = QInputDialog::getInt(this, tr("Which iteration?"), tr("Iteration (0 -> %1)").arg((int)graphes_.size()-1), (int)graphes_.size()-1, 0, (int)graphes_.size()-1, 1, &ok);

	if(ok)
	{
		QString path = QFileDialog::getSaveFileName(this, tr("Save File"), pathDatabase_+"/constraints" + QString::number(id) + ".graph", tr("TORO file (*.graph)"));
		if(!path.isEmpty())
		{
			graph::TOROOptimizer::saveGraph(path.toStdString(), uValueAt(graphes_, id), graphLinks_);
		}
	}
}

void DatabaseViewer::view3DMap()
{
	if(!ids_.size() || !memory_)
	{
		QMessageBox::warning(this, tr("Cannot view 3D map"), tr("The database is empty..."));
		return;
	}
	if(graphes_.empty())
	{
		this->updateGraphView();
		if(graphes_.empty() || ui_->horizontalSlider_iterations->maximum() != (int)graphes_.size()-1)
		{
			QMessageBox::warning(this, tr("Cannot generate a graph"), tr("No graph in database?!"));
			return;
		}
	}
	bool ok = false;
	QStringList items;
	items.append("1");
	items.append("2");
	items.append("4");
	items.append("8");
	items.append("16");
	QString item = QInputDialog::getItem(this, tr("Decimation?"), tr("Image decimation"), items, 2, false, &ok);
	if(ok)
	{
		int decimation = item.toInt();
<<<<<<< HEAD
		double maxDepth = QInputDialog::getDouble(this, tr("Camera depth?"), tr("Maximum depth (m, 0=no max):"), 4.0, 0, 100, 2, &ok);
=======
		float maxDepth = (float)QInputDialog::getDouble(this, tr("Camera depth?"), tr("Maximum depth (m, 0=no max):"), 4.0, 0, 10, 2, &ok);
>>>>>>> 039ae45d
		if(ok)
		{
			std::map<int, Transform> optimizedPoses = uValueAt(graphes_, ui_->horizontalSlider_iterations->value());
			if(ui_->groupBox_posefiltering->isChecked())
			{
				optimizedPoses = graph::radiusPosesFiltering(optimizedPoses,
						ui_->doubleSpinBox_posefilteringRadius->value(),
						ui_->doubleSpinBox_posefilteringAngle->value()*CV_PI/180.0);
			}
			if(optimizedPoses.size() > 0)
			{
				rtabmap::DetailedProgressDialog progressDialog(this);
				progressDialog.setMaximumSteps((int)optimizedPoses.size());
				progressDialog.show();

				// create a window
				QDialog * window = new QDialog(this, Qt::Window);
				window->setModal(this->isModal());
				window->setWindowTitle(tr("3D Map"));
				window->setMinimumWidth(800);
				window->setMinimumHeight(600);

				rtabmap::CloudViewer * viewer = new rtabmap::CloudViewer(window);

				QVBoxLayout *layout = new QVBoxLayout();
				layout->addWidget(viewer);
				viewer->setCameraLockZ(false);
				window->setLayout(layout);
				connect(window, SIGNAL(finished(int)), viewer, SLOT(clear()));

				window->show();

				for(std::map<int, Transform>::const_iterator iter = optimizedPoses.begin(); iter!=optimizedPoses.end(); ++iter)
				{
					rtabmap::Transform pose = iter->second;
					if(!pose.isNull())
					{
						SensorData data = memory_->getNodeData(iter->first, true);
						pcl::PointCloud<pcl::PointXYZRGB>::Ptr cloud;
						UASSERT(data.imageRaw().empty() || data.imageRaw().type()==CV_8UC3 || data.imageRaw().type() == CV_8UC1);
						UASSERT(data.depthOrRightRaw().empty() || data.depthOrRightRaw().type()==CV_8UC1 || data.depthOrRightRaw().type() == CV_16UC1 || data.depthOrRightRaw().type() == CV_32FC1);
						cloud = util3d::cloudRGBFromSensorData(data, decimation, maxDepth);

						if(cloud->size())
						{
							QColor color = Qt::red;
							int mapId, weight;
							Transform odomPose;
							std::string label;
							double stamp;
							std::vector<unsigned char> userData;
							if(memory_->getNodeInfo(iter->first, odomPose, mapId, weight, label, stamp, userData, true))
							{
								color = (Qt::GlobalColor)(mapId % 12 + 7 );
							}

							viewer->addCloud(uFormat("cloud%d", iter->first), cloud, pose, color);

							UINFO("Generated %d (%d points)", iter->first, cloud->size());
							progressDialog.appendText(QString("Generated %1 (%2 points)").arg(iter->first).arg(cloud->size()));
						}
						else
						{
							UINFO("Empty cloud %d", iter->first);
							progressDialog.appendText(QString("Empty cloud %1").arg(iter->first));
						}
						progressDialog.incrementStep();
						QApplication::processEvents();
					}
				}
				progressDialog.setValue(progressDialog.maximumSteps());
			}
			else
			{
				QMessageBox::critical(this, tr("Error"), tr("No neighbors found for node %1.").arg(ui_->spinBox_optimizationsFrom->value()));
			}
		}
	}
}

void DatabaseViewer::generate3DMap()
{
	if(!ids_.size() || !memory_)
	{
		QMessageBox::warning(this, tr("Cannot generate a graph"), tr("The database is empty..."));
		return;
	}
	bool ok = false;
	QStringList items;
	items.append("1");
	items.append("2");
	items.append("4");
	items.append("8");
	items.append("16");
	QString item = QInputDialog::getItem(this, tr("Decimation?"), tr("Image decimation"), items, 2, false, &ok);
	if(ok)
	{
		int decimation = item.toInt();
<<<<<<< HEAD
		double maxDepth = QInputDialog::getDouble(this, tr("Camera depth?"), tr("Maximum depth (m, 0=no max):"), 4.0, 0, 100, 2, &ok);
=======
		float maxDepth = (float)QInputDialog::getDouble(this, tr("Camera depth?"), tr("Maximum depth (m, 0=no max):"), 4.0, 0, 10, 2, &ok);
>>>>>>> 039ae45d
		if(ok)
		{
			QString path = QFileDialog::getExistingDirectory(this, tr("Save directory"), pathDatabase_);
			if(!path.isEmpty())
			{
				std::map<int, Transform> optimizedPoses = uValueAt(graphes_, ui_->horizontalSlider_iterations->value());
				if(ui_->groupBox_posefiltering->isChecked())
				{
					optimizedPoses = graph::radiusPosesFiltering(optimizedPoses,
							ui_->doubleSpinBox_posefilteringRadius->value(),
							ui_->doubleSpinBox_posefilteringAngle->value()*CV_PI/180.0);
				}
				if(optimizedPoses.size() > 0)
				{
					rtabmap::DetailedProgressDialog progressDialog;
					progressDialog.setMaximumSteps((int)optimizedPoses.size());
					progressDialog.show();

					for(std::map<int, Transform>::const_iterator iter = optimizedPoses.begin(); iter!=optimizedPoses.end(); ++iter)
					{
						const rtabmap::Transform & pose = iter->second;
						if(!pose.isNull())
						{
							SensorData data = memory_->getNodeData(iter->first, true);
							pcl::PointCloud<pcl::PointXYZRGB>::Ptr cloud;
							UASSERT(data.imageRaw().empty() || data.imageRaw().type()==CV_8UC3 || data.imageRaw().type() == CV_8UC1);
							UASSERT(data.depthOrRightRaw().empty() || data.depthOrRightRaw().type()==CV_8UC1 || data.depthOrRightRaw().type() == CV_16UC1 || data.depthOrRightRaw().type() == CV_32FC1);
							cloud = util3d::cloudRGBFromSensorData(data, decimation, maxDepth);
							std::string name = uFormat("%s/node%d.pcd", path.toStdString().c_str(), iter->first);
							if(cloud->size())
							{
								cloud = rtabmap::util3d::transformPointCloud(cloud, pose);
								pcl::io::savePCDFile(name, *cloud);
								UINFO("Saved %s (%d points)", name.c_str(), cloud->size());
								progressDialog.appendText(QString("Saved %1 (%2 points)").arg(name.c_str()).arg(cloud->size()));
							}
							else
							{
								UINFO("Ignored empty cloud %s", name.c_str());
								progressDialog.appendText(QString("Ignored empty cloud %1").arg(name.c_str()));
							}
							progressDialog.incrementStep();
							QApplication::processEvents();
						}
					}
					progressDialog.setValue(progressDialog.maximumSteps());

					QMessageBox::information(this, tr("Finished"), tr("%1 clouds generated to %2.").arg(optimizedPoses.size()).arg(path));
				}
				else
				{
					QMessageBox::critical(this, tr("Error"), tr("No neighbors found for node %1.").arg(ui_->spinBox_optimizationsFrom->value()));
				}
			}
		}
	}
}

void DatabaseViewer::detectMoreLoopClosures()
{
	const std::map<int, Transform> & optimizedPoses = graphes_.back();

	int iterations = ui_->spinBox_detectMore_iterations->value();
	UASSERT(iterations > 0);
	int added = 0;
	for(int n=0; n<iterations; ++n)
	{
		UINFO("iteration %d/%d", n+1, iterations);
		std::multimap<int, int> clusters = rtabmap::graph::radiusPosesClustering(
				optimizedPoses,
				ui_->doubleSpinBox_detectMore_radius->value(),
				ui_->doubleSpinBox_detectMore_angle->value()*CV_PI/180.0);
		std::set<int> addedLinks;
		for(std::multimap<int, int>::iterator iter=clusters.begin(); iter!= clusters.end(); ++iter)
		{
			int from = iter->first;
			int to = iter->second;
			if(from < to)
			{
				from = iter->second;
				to = iter->first;
			}
			if(!findActiveLink(from, to).isValid() && !containsLink(linksRemoved_, from, to) &&
				addedLinks.find(from) == addedLinks.end() && addedLinks.find(to) == addedLinks.end())
			{
				if(addConstraint(from, to, true, false))
				{
					UINFO("Added new loop closure between %d and %d.", from, to);
					++added;
					addedLinks.insert(from);
					addedLinks.insert(to);
				}
			}
		}
		UINFO("Iteration %d/%d: added %d loop closures.", n+1, iterations, (int)addedLinks.size()/2);
		if(addedLinks.size() == 0)
		{
			break;
		}
	}
	if(added)
	{
		this->updateGraphView();
	}
	UINFO("Total added %d loop closures.", added);
}

void DatabaseViewer::refineAllNeighborLinks()
{
	if(neighborLinks_.size())
	{
		rtabmap::DetailedProgressDialog progressDialog(this);
		progressDialog.setMaximumSteps(neighborLinks_.size());
		progressDialog.show();

		for(int i=0; i<neighborLinks_.size(); ++i)
		{
			int from = neighborLinks_[i].from();
			int to = neighborLinks_[i].to();
			this->refineConstraint(neighborLinks_[i].from(), neighborLinks_[i].to(), true, false);

			progressDialog.appendText(tr("Refined link %1->%2 (%3/%4)").arg(from).arg(to).arg(i+1).arg(neighborLinks_.size()));
			progressDialog.incrementStep();
			QApplication::processEvents();
		}
		this->updateGraphView();

		progressDialog.setValue(progressDialog.maximumSteps());
		progressDialog.appendText("Refining links finished!");
	}
}

void DatabaseViewer::refineAllLoopClosureLinks()
{
	if(loopLinks_.size())
	{
		rtabmap::DetailedProgressDialog progressDialog(this);
		progressDialog.setMaximumSteps(loopLinks_.size());
		progressDialog.show();

		for(int i=0; i<loopLinks_.size(); ++i)
		{
			int from = loopLinks_[i].from();
			int to = loopLinks_[i].to();
			this->refineConstraint(loopLinks_[i].from(), loopLinks_[i].to(), true, false);

			progressDialog.appendText(tr("Refined link %1->%2 (%3/%4)").arg(from).arg(to).arg(i+1).arg(loopLinks_.size()));
			progressDialog.incrementStep();
			QApplication::processEvents();
		}
		this->updateGraphView();

		progressDialog.setValue(progressDialog.maximumSteps());
		progressDialog.appendText("Refining links finished!");
	}
}

void DatabaseViewer::refineVisuallyAllNeighborLinks()
{
	if(neighborLinks_.size())
	{
		rtabmap::DetailedProgressDialog progressDialog(this);
		progressDialog.setMaximumSteps(neighborLinks_.size());
		progressDialog.show();

		for(int i=0; i<neighborLinks_.size(); ++i)
		{
			int from = neighborLinks_[i].from();
			int to = neighborLinks_[i].to();
			this->refineConstraintVisually(neighborLinks_[i].from(), neighborLinks_[i].to(), true, false);

			progressDialog.appendText(tr("Refined link %1->%2 (%3/%4)").arg(from).arg(to).arg(i+1).arg(neighborLinks_.size()));
			progressDialog.incrementStep();
			QApplication::processEvents();
		}
		this->updateGraphView();

		progressDialog.setValue(progressDialog.maximumSteps());
		progressDialog.appendText("Refining links finished!");
	}
}

void DatabaseViewer::refineVisuallyAllLoopClosureLinks()
{
	if(loopLinks_.size())
	{
		rtabmap::DetailedProgressDialog progressDialog(this);
		progressDialog.setMaximumSteps(loopLinks_.size());
		progressDialog.show();

		for(int i=0; i<loopLinks_.size(); ++i)
		{
			int from = loopLinks_[i].from();
			int to = loopLinks_[i].to();
			this->refineConstraintVisually(loopLinks_[i].from(), loopLinks_[i].to(), true, false);

			progressDialog.appendText(tr("Refined link %1->%2 (%3/%4)").arg(from).arg(to).arg(i+1).arg(loopLinks_.size()));
			progressDialog.incrementStep();
			QApplication::processEvents();
		}
		this->updateGraphView();

		progressDialog.setValue(progressDialog.maximumSteps());
		progressDialog.appendText("Refining links finished!");
	}
}

void DatabaseViewer::resetAllChanges()
{
	linksAdded_.clear();
	linksRefined_.clear();
	linksRemoved_.clear();
	updateLoopClosuresSlider();
	this->updateGraphView();
}

void DatabaseViewer::sliderAValueChanged(int value)
{
	this->update(value,
			ui_->label_indexA,
			ui_->label_parentsA,
			ui_->label_childrenA,
			ui_->label_weightA,
			ui_->label_labelA,
			ui_->label_stampA,
			ui_->graphicsView_A,
			ui_->widget_cloudA,
			ui_->label_idA,
			ui_->label_mapA,
			ui_->label_poseA,
			true);
}

void DatabaseViewer::sliderBValueChanged(int value)
{
	this->update(value,
			ui_->label_indexB,
			ui_->label_parentsB,
			ui_->label_childrenB,
			ui_->label_weightB,
			ui_->label_labelB,
			ui_->label_stampB,
			ui_->graphicsView_B,
			ui_->widget_cloudB,
			ui_->label_idB,
			ui_->label_mapB,
			ui_->label_poseB,
			true);
}

void DatabaseViewer::update(int value,
						QLabel * labelIndex,
						QLabel * labelParents,
						QLabel * labelChildren,
						QLabel * weight,
						QLabel * label,
						QLabel * stamp,
						rtabmap::ImageView * view,
						rtabmap::CloudViewer * view3D,
						QLabel * labelId,
						QLabel * labelMapId,
						QLabel * labelPose,
						bool updateConstraintView)
{
	UTimer timer;
	labelIndex->setText(QString::number(value));
	labelParents->clear();
	labelChildren->clear();
	weight->clear();
	label->clear();
	labelMapId->clear();
	labelPose->clear();
	stamp->clear();
	QRectF rect;
	if(value >= 0 && value < ids_.size())
	{
		view->clear();
		int id = ids_.at(value);
		int mapId = -1;
		labelId->setText(QString::number(id));
		if(id>0)
		{
			//image
			QImage img;
			QImage imgDepth;
			if(memory_)
			{
				SensorData data = memory_->getNodeData(id, true);
				if(!data.imageRaw().empty())
				{
					img = uCvMat2QImage(data.imageRaw());
				}
				if(!data.depthOrRightRaw().empty())
				{
					imgDepth = uCvMat2QImage(data.depthOrRightRaw());
				}

				const Signature * signature = memory_->getSignature(id);

				if(signature && signature->getWords().size())
				{
					view->setFeatures(signature->getWords(), data.depthOrRightRaw().type() == CV_8UC1?cv::Mat():data.depthOrRightRaw(), Qt::yellow);
				}

				Transform odomPose;
				int w;
				std::string l;
				double s;
				std::vector<unsigned char> d;
				memory_->getNodeInfo(id, odomPose, mapId, w, l, s, d, true);

				weight->setNum(w);
				label->setText(l.c_str());
				labelPose->setText(QString("%1%2, %3, %4").arg(odomPose.isIdentity()?"* ":"").arg(odomPose.x()).arg(odomPose.y()).arg(odomPose.z()));
				if(s!=0.0)
				{
					stamp->setText(QDateTime::fromMSecsSinceEpoch(s*1000.0).toString("dd.MM.yyyy hh:mm:ss.zzz"));
				}

				//stereo
				if(!data.depthOrRightRaw().empty() && data.depthOrRightRaw().type() == CV_8UC1)
				{
					this->updateStereo(&data);
				}
				else
				{
					ui_->stereoViewer->clear();
					ui_->graphicsView_stereo->clear();
				}

				// 3d view
				if(view3D->isVisible() && !data.depthOrRightRaw().empty())
				{
					pcl::PointCloud<pcl::PointXYZRGB>::Ptr cloud;
					cloud = util3d::cloudRGBFromSensorData(data);
					if(cloud->size())
					{
						view3D->addOrUpdateCloud("0", cloud);
					}

					//add scan
					pcl::PointCloud<pcl::PointXYZ>::Ptr scan = util3d::laserScanToPointCloud(data.laserScanRaw());
					if(scan->size())
					{
						view3D->addOrUpdateCloud("1", scan);
					}

					view3D->update();
				}
			}

			if(!imgDepth.isNull())
			{
				view->setImageDepth(imgDepth);
				rect = imgDepth.rect();
			}
			else
			{
				ULOGGER_DEBUG("Image depth is empty");
			}
			if(!img.isNull())
			{
				view->setImage(img);
				rect = img.rect();
			}
			else
			{
				ULOGGER_DEBUG("Image is empty");
			}

			// loops
			std::map<int, rtabmap::Link> loopClosures;
			loopClosures = memory_->getLoopClosureLinks(id, true);
			if(loopClosures.size())
			{
				QString strParents, strChildren;
				for(std::map<int, rtabmap::Link>::iterator iter=loopClosures.begin(); iter!=loopClosures.end(); ++iter)
				{
					if(iter->first < id)
					{
						strChildren.append(QString("%1 ").arg(iter->first));
					}
					else
					{
						strParents.append(QString("%1 ").arg(iter->first));
					}
				}
				labelParents->setText(strParents);
				labelChildren->setText(strChildren);
			}
		}

		if(mapId>=0)
		{
			labelMapId->setText(QString::number(mapId));
		}
	}
	else
	{
		ULOGGER_ERROR("Slider index out of range ?");
	}

	updateConstraintButtons();
	updateWordsMatching();

	if(updateConstraintView)
	{
		// update constraint view
		int from = ids_.at(ui_->horizontalSlider_A->value());
		int to = ids_.at(ui_->horizontalSlider_B->value());
		bool set = false;
		for(int i=0; i<loopLinks_.size() || i<neighborLinks_.size(); ++i)
		{
			if(i < loopLinks_.size())
			{
				if((loopLinks_[i].from() == from && loopLinks_[i].to() == to) ||
				   (loopLinks_[i].from() == to && loopLinks_[i].to() == from))
				{
					if(i != ui_->horizontalSlider_loops->value())
					{
						ui_->horizontalSlider_loops->blockSignals(true);
						ui_->horizontalSlider_loops->setValue(i);
						ui_->horizontalSlider_loops->blockSignals(false);
						this->updateConstraintView(loopLinks_.at(i), false);
					}
					ui_->horizontalSlider_neighbors->blockSignals(true);
					ui_->horizontalSlider_neighbors->setValue(0);
					ui_->horizontalSlider_neighbors->blockSignals(false);
					set = true;
					break;
				}
			}
			if(i < neighborLinks_.size())
			{
				if((neighborLinks_[i].from() == from && neighborLinks_[i].to() == to) ||
				   (neighborLinks_[i].from() == to && neighborLinks_[i].to() == from))
				{
					if(i != ui_->horizontalSlider_neighbors->value())
					{
						ui_->horizontalSlider_neighbors->blockSignals(true);
						ui_->horizontalSlider_neighbors->setValue(i);
						ui_->horizontalSlider_neighbors->blockSignals(false);
						this->updateConstraintView(neighborLinks_.at(i), false);
					}
					ui_->horizontalSlider_loops->blockSignals(true);
					ui_->horizontalSlider_loops->setValue(0);
					ui_->horizontalSlider_loops->blockSignals(false);
					set = true;
					break;
				}
			}
		}
		if(!set)
		{
			ui_->horizontalSlider_loops->blockSignals(true);
			ui_->horizontalSlider_neighbors->blockSignals(true);
			ui_->horizontalSlider_loops->setValue(0);
			ui_->horizontalSlider_neighbors->setValue(0);
			ui_->constraintsViewer->removeAllClouds();
			ui_->constraintsViewer->update();
			ui_->horizontalSlider_loops->blockSignals(false);
			ui_->horizontalSlider_neighbors->blockSignals(false);
		}
	}

	if(rect.isValid())
	{
		view->setSceneRect(rect);
	}
}

<<<<<<< HEAD
void DatabaseViewer::updateStereo()
{
	if(ui_->horizontalSlider_A->maximum())
	{
		int id = ids_.at(ui_->horizontalSlider_A->value());
		Signature data = memory_->getSignatureData(id, true);
		updateStereo(&data);
	}
}

void DatabaseViewer::updateStereo(const Signature * data)
=======
void DatabaseViewer::updateStereo(const SensorData * data)
>>>>>>> 039ae45d
{
	if(data &&
		ui_->dockWidget_stereoView->isVisible() &&
		!data->imageRaw().empty() &&
		!data->depthOrRightRaw().empty() &&
		data->depthOrRightRaw().type() == CV_8UC1 &&
		data->stereoCameraModel().isValid())
	{
		cv::Mat leftMono;
		if(data->imageRaw().channels() == 3)
		{
			cv::cvtColor(data->imageRaw(), leftMono, CV_BGR2GRAY);
		}
		else
		{
			leftMono = data->imageRaw();
		}

		UTimer timer;

		// generate kpts
		std::vector<cv::KeyPoint> kpts;
		cv::Rect roi = Feature2D::computeRoi(leftMono, "0.03 0.03 0.04 0.04");
		ParametersMap parameters;
		parameters.insert(ParametersPair(Parameters::kKpWordsPerImage(), "0"));
		parameters.insert(ParametersPair(Parameters::kGFTTMinDistance(), uNumber2Str(ui_->doubleSpinBox_stereo_gfttMinDistance->value())));
		parameters.insert(ParametersPair(Parameters::kGFTTQualityLevel(), uNumber2Str(ui_->doubleSpinBox_stereo_gfttQuality->value())));
		parameters.insert(ParametersPair(Parameters::kGFTTBlockSize(), uNumber2Str(ui_->spinBox_stereo_gfttBlockSize->value())));
		Feature2D::Type type = Feature2D::kFeatureGfttBrief;
		Feature2D * kptDetector = Feature2D::create(type, parameters);
		kpts = kptDetector->generateKeypoints(leftMono, roi);
		delete kptDetector;

		float timeKpt = timer.ticks();

		std::vector<cv::Point2f> leftCorners;
		cv::KeyPoint::convert(kpts, leftCorners);

		int subPixWinSize = 3;
		int subPixIterations = 30;
		double subPixEps = 0.02;
		if(ui_->checkBox_stereo_subpix->isChecked())
		{
			UDEBUG("cv::cornerSubPix() begin");
			cv::cornerSubPix(leftMono, leftCorners,
				cv::Size( subPixWinSize, subPixWinSize ),
				cv::Size( -1, -1 ),
				cv::TermCriteria( CV_TERMCRIT_ITER | CV_TERMCRIT_EPS, subPixIterations, subPixEps ) );
			UDEBUG("cv::cornerSubPix() end");
		}

		// Find features in the new left image
		std::vector<unsigned char> status;
		std::vector<float> err;
		std::vector<cv::Point2f> rightCorners;
		cv::calcOpticalFlowPyrLK(
				leftMono,
				data->depthOrRightRaw(),
				leftCorners,
				rightCorners,
				status,
				err,
				cv::Size(ui_->spinBox_stereo_flowWinSize->value(), ui_->spinBox_stereo_flowWinSize->value()), ui_->spinBox_stereo_flowMaxLevel->value(),
				cv::TermCriteria(cv::TermCriteria::COUNT+cv::TermCriteria::EPS, ui_->spinBox_stereo_flowIterations->value(), ui_->doubleSpinBox_stereo_flowEps->value()));

		float timeFlow = timer.ticks();

		pcl::PointCloud<pcl::PointXYZ>::Ptr cloud(new pcl::PointCloud<pcl::PointXYZ>);
		cloud->resize(kpts.size());
		float bad_point = std::numeric_limits<float>::quiet_NaN ();
		UASSERT(status.size() == kpts.size());
		int oi = 0;
		int inliers = 0;
		int flowOutliers= 0;
		int slopeOutliers= 0;
		int negativeDisparityOutliers = 0;
		for(unsigned int i=0; i<status.size(); ++i)
		{
			pcl::PointXYZ pt(bad_point, bad_point, bad_point);
			if(status[i])
			{
				float disparity = leftCorners[i].x - rightCorners[i].x;
				if(disparity > 0.0f)
				{
					if(fabs((leftCorners[i].y-rightCorners[i].y) / (leftCorners[i].x-rightCorners[i].x)) < ui_->doubleSpinBox_stereo_maxSlope->value())
					{
						pcl::PointXYZ tmpPt = util3d::projectDisparityTo3D(
								leftCorners[i],
								disparity,
								data->stereoCameraModel().left().cx(),
								data->stereoCameraModel().left().cy(),
								data->stereoCameraModel().left().fx(),
								data->stereoCameraModel().baseline());

						if(pcl::isFinite(tmpPt))
						{
<<<<<<< HEAD
							pt = pcl::transformPoint(tmpPt, data->getLocalTransform().toEigen3f());
							status[i] = 100; //blue
							++inliers;
=======
							pt = util3d::transformPoint(tmpPt, data->stereoCameraModel().left().localTransform());
							if(fabs(pt.x) > 2 || fabs(pt.y) > 2 || fabs(pt.z) > 2)
							{
								status[i] = 100; //blue
							}
>>>>>>> 039ae45d
							cloud->at(oi++) = pt;
						}
					}
					else if(fabs(leftCorners[i].y-rightCorners[i].y) <=1.0f)
					{
						status[i] = 110; //cyan
						++inliers;
					}
					else
					{
						status[i] = 101; //yellow
						++slopeOutliers;
					}
				}
				else
				{
					status[i] = 102; //magenta
					++negativeDisparityOutliers;
				}
			}
			else
			{
				++flowOutliers;
			}
		}
		cloud->resize(oi);

		UINFO("correspondences = %d/%d (%f) (time kpt=%fs flow=%fs)",
				(int)cloud->size(), (int)leftCorners.size(), float(cloud->size())/float(leftCorners.size()), timeKpt, timeFlow);

		ui_->stereoViewer->updateCameraTargetPosition(Transform::getIdentity());
		ui_->stereoViewer->addOrUpdateCloud("stereo", cloud);
		ui_->stereoViewer->update();

		ui_->label_stereo_inliers->setNum(inliers);
		ui_->label_stereo_flowOutliers->setNum(flowOutliers);
		ui_->label_stereo_slopeOutliers->setNum(slopeOutliers);
		ui_->label_stereo_disparityOutliers->setNum(negativeDisparityOutliers);

		std::vector<cv::KeyPoint> rightKpts;
		cv::KeyPoint::convert(rightCorners, rightKpts);
		std::vector<cv::DMatch> good_matches(kpts.size());
		for(unsigned int i=0; i<good_matches.size(); ++i)
		{
			good_matches[i].trainIdx = i;
			good_matches[i].queryIdx = i;
		}


		//
		//cv::Mat imageMatches;
		//cv::drawMatches( leftMono, kpts, data->getDepthRaw(), rightKpts,
		//			   good_matches, imageMatches, cv::Scalar::all(-1), cv::Scalar::all(-1),
		//			   std::vector<char>(), cv::DrawMatchesFlags::NOT_DRAW_SINGLE_POINTS );

		//ui_->graphicsView_stereo->setImage(uCvMat2QImage(imageMatches));

		ui_->graphicsView_stereo->clear();
		ui_->graphicsView_stereo->setLinesShown(true);
		ui_->graphicsView_stereo->setFeaturesShown(false);
		ui_->graphicsView_stereo->setImageDepthShown(true);

		ui_->graphicsView_stereo->setImage(uCvMat2QImage(data->imageRaw()));
		ui_->graphicsView_stereo->setImageDepth(uCvMat2QImage(data->depthOrRightRaw()));

		// Draw lines between corresponding features...
		for(unsigned int i=0; i<kpts.size(); ++i)
		{
			QColor c = Qt::green;
			if(status[i] == 0)
			{
				c = Qt::red;
			}
			else if(status[i] == 100)
			{
				c = Qt::blue;
			}
			else if(status[i] == 101)
			{
				c = Qt::yellow;
			}
			else if(status[i] == 102)
			{
				c = Qt::magenta;
			}
			else if(status[i] == 110)
			{
				c = Qt::cyan;
			}
			ui_->graphicsView_stereo->addLine(
					kpts[i].pt.x,
					kpts[i].pt.y,
					rightKpts[i].pt.x,
					rightKpts[i].pt.y,
					c);
		}
		ui_->graphicsView_stereo->update();
	}
}

void DatabaseViewer::updateWordsMatching()
{
	int from = ids_.at(ui_->horizontalSlider_A->value());
	int to = ids_.at(ui_->horizontalSlider_B->value());
	if(from && to)
	{
		int alpha = 70;
		ui_->graphicsView_A->clearLines();
		ui_->graphicsView_A->setFeaturesColor(QColor(255, 255, 0, alpha)); // yellow
		ui_->graphicsView_B->clearLines();
		ui_->graphicsView_B->setFeaturesColor(QColor(255, 255, 0, alpha)); // yellow

		const QMultiMap<int, KeypointItem*> & wordsA = ui_->graphicsView_A->getFeatures();
		const QMultiMap<int, KeypointItem*> & wordsB = ui_->graphicsView_B->getFeatures();
		if(wordsA.size() && wordsB.size())
		{
			QList<int> ids =  wordsA.uniqueKeys();
			for(int i=0; i<ids.size(); ++i)
			{
				if(wordsA.count(ids[i]) == 1 && wordsB.count(ids[i]) == 1)
				{
					// PINK features
					ui_->graphicsView_A->setFeatureColor(ids[i], Qt::magenta);
					ui_->graphicsView_B->setFeatureColor(ids[i], Qt::magenta);

					// Add lines
					// Draw lines between corresponding features...
					float scaleX = ui_->graphicsView_A->viewScale();
					float deltaX = ui_->graphicsView_A->width()/scaleX;
					float deltaY = 0;

					const KeypointItem * kptA = wordsA.value(ids[i]);
					const KeypointItem * kptB = wordsB.value(ids[i]);
					ui_->graphicsView_A->addLine(
							kptA->rect().x()+kptA->rect().width()/2,
							kptA->rect().y()+kptA->rect().height()/2,
							kptB->rect().x()+kptB->rect().width()/2+deltaX,
							kptB->rect().y()+kptB->rect().height()/2+deltaY,
							Qt::cyan);

					ui_->graphicsView_B->addLine(
							kptA->rect().x()+kptA->rect().width()/2-deltaX,
							kptA->rect().y()+kptA->rect().height()/2-deltaY,
							kptB->rect().x()+kptB->rect().width()/2,
							kptB->rect().y()+kptB->rect().height()/2,
							Qt::cyan);
				}
			}
			ui_->graphicsView_A->update();
			ui_->graphicsView_B->update();
		}
	}
}

void DatabaseViewer::sliderAMoved(int value)
{
	ui_->label_indexA->setText(QString::number(value));
	if(value>=0 && value < ids_.size())
	{
		ui_->label_idA->setText(QString::number(ids_.at(value)));
	}
	else
	{
		ULOGGER_ERROR("Slider index out of range ?");
	}
}

void DatabaseViewer::sliderBMoved(int value)
{
	ui_->label_indexB->setText(QString::number(value));
	if(value>=0 && value < ids_.size())
	{
		ui_->label_idB->setText(QString::number(ids_.at(value)));
	}
	else
	{
		ULOGGER_ERROR("Slider index out of range ?");
	}
}

void DatabaseViewer::sliderNeighborValueChanged(int value)
{
	this->updateConstraintView(neighborLinks_.at(value));
}

void DatabaseViewer::sliderLoopValueChanged(int value)
{
	this->updateConstraintView(loopLinks_.at(value));
}

// only called when ui_->checkBox_showOptimized state changed
void DatabaseViewer::updateConstraintView()
{
	if(ids_.size())
	{
		Link link = this->findActiveLink(ids_.at(ui_->horizontalSlider_A->value()), ids_.at(ui_->horizontalSlider_B->value()));
		if(link.isValid())
		{
			if(link.type() == Link::kNeighbor)
			{
				this->updateConstraintView(neighborLinks_.at(ui_->horizontalSlider_neighbors->value()), false);
			}
			else
			{
				this->updateConstraintView(loopLinks_.at(ui_->horizontalSlider_loops->value()), false);
			}
		}
	}
}

void DatabaseViewer::updateConstraintView(
		const rtabmap::Link & linkIn,
		bool updateImageSliders,
		const pcl::PointCloud<pcl::PointXYZ>::Ptr & cloudFrom,
		const pcl::PointCloud<pcl::PointXYZ>::Ptr & cloudTo,
		const pcl::PointCloud<pcl::PointXYZ>::Ptr & scanFrom,
		const pcl::PointCloud<pcl::PointXYZ>::Ptr & scanTo)
{
	std::multimap<int, Link>::iterator iter = rtabmap::graph::findLink(linksRefined_, linkIn.from(), linkIn.to());
	rtabmap::Link link = linkIn;
	if(iter != linksRefined_.end())
	{
		link = iter->second;
	}
	rtabmap::Transform t = link.transform();

	ui_->label_constraint->clear();
	ui_->label_constraint_opt->clear();
	ui_->checkBox_showOptimized->setEnabled(false);
	UASSERT(!t.isNull() && memory_);

	ui_->label_type->setNum(link.type());
	ui_->label_variance->setText(QString("%1, %2")
			.arg(sqrt(link.rotVariance()))
			.arg(sqrt(link.transVariance())));
	ui_->label_constraint->setText(QString("%1").arg(t.prettyPrint().c_str()).replace(" ", "\n"));
	if(link.type() == Link::kNeighbor &&
	   graphes_.size() &&
	   (int)graphes_.size()-1 == ui_->horizontalSlider_iterations->maximum())
	{
		std::map<int, rtabmap::Transform> & graph = uValueAt(graphes_, ui_->horizontalSlider_iterations->value());
		if(link.type() == Link::kNeighbor)
		{
			std::map<int, rtabmap::Transform>::iterator iterFrom = graph.find(link.from());
			std::map<int, rtabmap::Transform>::iterator iterTo = graph.find(link.to());
			if(iterFrom != graph.end() && iterTo != graph.end())
			{
				ui_->checkBox_showOptimized->setEnabled(true);
				Transform topt = iterFrom->second.inverse()*iterTo->second;
				float diff = topt.getDistance(t);
				Transform v1 = t.rotation()*Transform(1,0,0,0,0,0);
				Transform v2 = topt.rotation()*Transform(1,0,0,0,0,0);
				float a = pcl::getAngle3D(Eigen::Vector4f(v1.x(), v1.y(), v1.z(), 0), Eigen::Vector4f(v2.x(), v2.y(), v2.z(), 0));
				a = (a *180.0f) / CV_PI;
				ui_->label_constraint_opt->setText(QString("%1\n(error=%2% a=%3)").arg(QString(topt.prettyPrint().c_str()).replace(" ", "\n")).arg((diff/t.getNorm())*100.0f).arg(a));

				if(ui_->checkBox_showOptimized->isChecked())
				{
					t = topt;
				}
			}
		}
	}

	if(updateImageSliders)
	{
		ui_->horizontalSlider_A->blockSignals(true);
		ui_->horizontalSlider_B->blockSignals(true);
		// set from on left and to on right		{
		ui_->horizontalSlider_A->setValue(idToIndex_.value(link.from()));
		ui_->horizontalSlider_B->setValue(idToIndex_.value(link.to()));
		ui_->horizontalSlider_A->blockSignals(false);
		ui_->horizontalSlider_B->blockSignals(false);
		this->update(idToIndex_.value(link.from()),
					ui_->label_indexA,
					ui_->label_parentsA,
					ui_->label_childrenA,
					ui_->label_weightA,
					ui_->label_labelA,
					ui_->label_stampA,
					ui_->graphicsView_A,
					ui_->widget_cloudA,
					ui_->label_idA,
					ui_->label_mapA,
					ui_->label_poseA,
					false); // don't update constraints view!
		this->update(idToIndex_.value(link.to()),
					ui_->label_indexB,
					ui_->label_parentsB,
					ui_->label_childrenB,
					ui_->label_weightB,
					ui_->label_labelB,
					ui_->label_stampB,
					ui_->graphicsView_B,
					ui_->widget_cloudB,
					ui_->label_idB,
					ui_->label_mapB,
					ui_->label_poseB,
					false); // don't update constraints view!
	}

	if(ui_->constraintsViewer->isVisible())
	{
		SensorData dataFrom, dataTo;

		dataFrom = memory_->getNodeData(link.from(), true);
		UASSERT(dataFrom.imageRaw().empty() || dataFrom.imageRaw().type()==CV_8UC3 || dataFrom.imageRaw().type() == CV_8UC1);
		UASSERT(dataFrom.depthOrRightRaw().empty() || dataFrom.depthOrRightRaw().type()==CV_8UC1 || dataFrom.depthOrRightRaw().type() == CV_16UC1 || dataFrom.depthOrRightRaw().type() == CV_32FC1);

		dataTo = memory_->getNodeData(link.to(), true);
		UASSERT(dataTo.imageRaw().empty() || dataTo.imageRaw().type()==CV_8UC3 || dataTo.imageRaw().type() == CV_8UC1);
		UASSERT(dataTo.depthOrRightRaw().empty() || dataTo.depthOrRightRaw().type()==CV_8UC1 || dataTo.depthOrRightRaw().type() == CV_16UC1 || dataTo.depthOrRightRaw().type() == CV_32FC1);


		if(cloudFrom->size() == 0 && cloudTo->size() == 0)
		{
			//cloud 3d
			if(!ui_->checkBox_show3DWords->isChecked())
			{
				pcl::PointCloud<pcl::PointXYZRGB>::Ptr cloudFrom, cloudTo;
				cloudFrom=util3d::cloudRGBFromSensorData(dataFrom, 1);
				cloudTo=util3d::cloudRGBFromSensorData(dataTo, 1);

				if(cloudFrom->size())
				{
					ui_->constraintsViewer->addOrUpdateCloud("cloud0", cloudFrom, Transform::getIdentity(), Qt::red);
				}
				if(cloudTo->size())
				{
					cloudTo = rtabmap::util3d::transformPointCloud(cloudTo, t);
					ui_->constraintsViewer->addOrUpdateCloud("cloud1", cloudTo, Transform::getIdentity(), Qt::cyan);
				}
			}
			else
			{
				const Signature * sFrom = memory_->getSignature(link.from());
				const Signature * sTo = memory_->getSignature(link.to());
				if(sFrom && sTo)
				{
					pcl::PointCloud<pcl::PointXYZ>::Ptr cloudFrom(new pcl::PointCloud<pcl::PointXYZ>);
					pcl::PointCloud<pcl::PointXYZ>::Ptr cloudTo(new pcl::PointCloud<pcl::PointXYZ>);
					cloudFrom->resize(sFrom->getWords3().size());
					cloudTo->resize(sTo->getWords3().size());
					int i=0;
					for(std::multimap<int, pcl::PointXYZ>::const_iterator iter=sFrom->getWords3().begin();
						iter!=sFrom->getWords3().end();
						++iter)
					{
						cloudFrom->at(i++) = iter->second;
					}
					i=0;
					for(std::multimap<int, pcl::PointXYZ>::const_iterator iter=sTo->getWords3().begin();
						iter!=sTo->getWords3().end();
						++iter)
					{
						cloudTo->at(i++) = iter->second;
					}

					if(cloudFrom->size())
					{
						cloudFrom = rtabmap::util3d::removeNaNFromPointCloud(cloudFrom);
					}
					if(cloudTo->size())
					{
						cloudTo = rtabmap::util3d::removeNaNFromPointCloud(cloudTo);
						if(cloudTo->size())
						{
							cloudTo = rtabmap::util3d::transformPointCloud(cloudTo, t);
						}
					}

					if(cloudFrom->size())
					{
						ui_->constraintsViewer->addOrUpdateCloud("cloud0", cloudFrom, Transform::getIdentity(), Qt::red);
					}
					else
					{
						UWARN("Empty 3D words for node %d", link.from());
						ui_->constraintsViewer->removeCloud("cloud0");
					}
					if(cloudTo->size())
					{
						ui_->constraintsViewer->addOrUpdateCloud("cloud1", cloudTo, Transform::getIdentity(), Qt::cyan);
					}
					else
					{
						UWARN("Empty 3D words for node %d", link.to());
						ui_->constraintsViewer->removeCloud("cloud1");
					}
				}
				else
				{
					UERROR("Not found signature %d or %d in RAM", link.from(), link.to());
					ui_->constraintsViewer->removeCloud("cloud0");
					ui_->constraintsViewer->removeCloud("cloud1");
				}
			}
		}
		else
		{
			if(cloudFrom->size())
			{
				ui_->constraintsViewer->addOrUpdateCloud("cloud0", cloudFrom, Transform::getIdentity(), Qt::red);
			}
			if(cloudTo->size())
			{
				ui_->constraintsViewer->addOrUpdateCloud("cloud1", cloudTo, Transform::getIdentity(), Qt::cyan);
			}
		}

		if(scanFrom->size() == 0 && scanTo->size() == 0)
		{
			//cloud 2d
			pcl::PointCloud<pcl::PointXYZ>::Ptr scanA, scanB;
			scanA = rtabmap::util3d::laserScanToPointCloud(dataFrom.laserScanRaw());
			scanB = rtabmap::util3d::laserScanToPointCloud(dataTo.laserScanRaw());
			scanB = rtabmap::util3d::transformPointCloud(scanB, t);
			if(scanA->size())
			{
				ui_->constraintsViewer->addOrUpdateCloud("scan0", scanA, Transform::getIdentity(), Qt::yellow);
			}
			else
			{
				ui_->constraintsViewer->removeCloud("scan0");
			}
			if(scanB->size())
			{
				ui_->constraintsViewer->addOrUpdateCloud("scan1", scanB, Transform::getIdentity(), Qt::magenta);
			}
			else
			{
				ui_->constraintsViewer->removeCloud("scan1");
			}
		}
		else
		{
			if(scanFrom->size())
			{
				ui_->constraintsViewer->addOrUpdateCloud("scan0", scanFrom, Transform::getIdentity(), Qt::yellow);
			}
			else
			{
				ui_->constraintsViewer->removeCloud("scan0");
			}
			if(scanTo->size())
			{
				ui_->constraintsViewer->addOrUpdateCloud("scan1", scanTo, Transform::getIdentity(), Qt::magenta);
			}
			else
			{
				ui_->constraintsViewer->removeCloud("scan1");
			}
		}

		//update cordinate
		ui_->constraintsViewer->updateCameraTargetPosition(t);
		ui_->constraintsViewer->clearTrajectory();

		ui_->constraintsViewer->update();
	}

	// update buttons
	updateConstraintButtons();
}

void DatabaseViewer::updateConstraintButtons()
{
	ui_->pushButton_refine->setEnabled(false);
	ui_->pushButton_refineVisually->setEnabled(false);
	ui_->pushButton_reset->setEnabled(false);
	ui_->pushButton_add->setEnabled(false);
	ui_->pushButton_reject->setEnabled(false);

	int from = ids_.at(ui_->horizontalSlider_A->value());
	int to = ids_.at(ui_->horizontalSlider_B->value());
	if(from!=to && from && to)
	{
		if((!containsLink(links_, from ,to) && !containsLink(linksAdded_, from ,to)) ||
			containsLink(linksRemoved_, from ,to))
		{
			ui_->pushButton_add->setEnabled(true);
		}
	}

	Link currentLink = findActiveLink(from ,to);

	if(currentLink.isValid() &&
		((currentLink.from() == from && currentLink.to() == to) || (currentLink.from() == to && currentLink.to() == from)))
	{
		if(!containsLink(linksRemoved_, from ,to))
		{
			ui_->pushButton_reject->setEnabled(currentLink.type() != Link::kNeighbor);
		}

		//check for modified link
		bool modified = false;
		std::multimap<int, Link>::iterator iter = rtabmap::graph::findLink(linksRefined_, currentLink.from(), currentLink.to());
		if(iter != linksRefined_.end())
		{
			currentLink = iter->second;
			ui_->pushButton_reset->setEnabled(true);
			modified = true;
		}
		if(!modified)
		{
			ui_->pushButton_reset->setEnabled(false);
		}
		ui_->pushButton_refine->setEnabled(true);
		ui_->pushButton_refineVisually->setEnabled(true);
	}
}

void DatabaseViewer::sliderIterationsValueChanged(int value)
{
	if(memory_ && value >=0 && value < (int)graphes_.size())
	{
		if(ui_->dockWidget_graphView->isVisible() && localMaps_.size() == 0)
		{
			//update scans
			UINFO("Update local maps list...");

			for(int i=0; i<ids_.size(); ++i)
			{
				UTimer time;
				bool added = false;
				if(ui_->groupBox_gridFromProjection->isChecked())
				{
					SensorData data = memory_->getNodeData(ids_.at(i), true);
					if(!data.depthOrRightRaw().empty())
					{
						pcl::PointCloud<pcl::PointXYZ>::Ptr cloud;
						cloud = util3d::cloudFromSensorData(data,
								ui_->spinBox_projDecimation->value(),
								ui_->doubleSpinBox_projMaxDepth->value(),
								ui_->doubleSpinBox_gridCellSize->value());

						if(cloud->size())
						{
							UTimer timer;
							float cellSize = ui_->doubleSpinBox_gridCellSize->value();
							float groundNormalMaxAngle = M_PI_4;
							int minClusterSize = 20;
							cv::Mat ground, obstacles;

							util3d::occupancy2DFromCloud3D<pcl::PointXYZ>(
									cloud,
									ground, obstacles,
									cellSize,
									groundNormalMaxAngle,
									minClusterSize);

							if(!ground.empty() || !obstacles.empty())
							{
								localMaps_.insert(std::make_pair(ids_.at(i), std::make_pair(ground, obstacles)));
								added = true;
							}
						}
					}
				}
				else
				{
					SensorData data = memory_->getNodeData(ids_.at(i), false);
					if(!data.laserScanCompressed().empty())
					{
						pcl::PointCloud<pcl::PointXYZ>::Ptr cloud;
						cv::Mat laserScan;
						data.uncompressDataConst(0, 0, &laserScan);
						cv::Mat ground, obstacles;
						util3d::occupancy2DFromLaserScan(laserScan, ground, obstacles, ui_->doubleSpinBox_gridCellSize->value());
						localMaps_.insert(std::make_pair(ids_.at(i), std::make_pair(ground, obstacles)));
						added = true;
					}
				}
				if(added)
				{
					UINFO("Processed grid map %d/%d (%fs)", i+1, (int)ids_.size(), time.ticks());
				}
			}
			UINFO("Update local maps list... done");
		}
		std::map<int, rtabmap::Transform> & graph = uValueAt(graphes_, value);
		ui_->graphViewer->updateGraph(graph, graphLinks_, mapIds_);
		if(graph.size() && localMaps_.size() && ui_->graphViewer->isGridMapVisible())
		{
			float xMin, yMin;
			float cell = ui_->doubleSpinBox_gridCellSize->value();
			cv::Mat map;
			QTime time;
			time.start();
			if(ui_->groupBox_posefiltering->isChecked())
			{
				std::map<int, rtabmap::Transform> graphFiltered = graph::radiusPosesFiltering(graph,
						ui_->doubleSpinBox_posefilteringRadius->value(),
						ui_->doubleSpinBox_posefilteringAngle->value()*CV_PI/180.0);
				map = rtabmap::util3d::create2DMapFromOccupancyLocalMaps(graphFiltered, localMaps_, cell, xMin, yMin, 0, ui_->checkBox_gridErode->isChecked());
			}
			else
			{
				map = rtabmap::util3d::create2DMapFromOccupancyLocalMaps(graph, localMaps_, cell, xMin, yMin, 0, ui_->checkBox_gridErode->isChecked());
			}
			if(!map.empty())
			{
				ui_->graphViewer->updateMap(rtabmap::util3d::convertMap2Image8U(map), cell, xMin, yMin);
			}
			ui_->label_timeGrid->setNum(double(time.elapsed())/1000.0);
		}
		ui_->graphViewer->update();
		ui_->label_iterations->setNum(value);

		//compute total length (neighbor links)
		float length = 0.0f;
		for(std::multimap<int, rtabmap::Link>::const_iterator iter=graphLinks_.begin(); iter!=graphLinks_.end(); ++iter)
		{
			std::map<int, rtabmap::Transform>::const_iterator jterA = graph.find(iter->first);
			std::map<int, rtabmap::Transform>::const_iterator jterB = graph.find(iter->second.to());
			if(jterA != graph.end() && jterB != graph.end())
			{
				const rtabmap::Transform & poseA = jterA->second;
				const rtabmap::Transform & poseB = jterB->second;
				if(iter->second.type() == rtabmap::Link::kNeighbor)
				{
					Eigen::Vector3f vA, vB;
					poseA.getTranslation(vA[0], vA[1], vA[2]);
					poseB.getTranslation(vB[0], vB[1], vB[2]);
					length += (vB - vA).norm();
				}
			}
		}
		ui_->label_pathLength->setNum(length);
	}
}
void DatabaseViewer::updateGraphView()
{
	ui_->label_loopClosures->clear();
	ui_->label_nodes->clear();
	if(poses_.size())
	{
		int fromId = ui_->spinBox_optimizationsFrom->value();
		if(!uContains(poses_, fromId))
		{
			QMessageBox::warning(this, tr(""), tr("Graph optimization from id (%1) for which node is not linked to graph.\n Minimum=%2, Maximum=%3")
						.arg(fromId)
						.arg(poses_.begin()->first)
						.arg(poses_.rbegin()->first));
			return;
		}

		graphes_.clear();
		graphLinks_.clear();

		std::map<int, rtabmap::Transform> poses = poses_;

		// filter current map if not spanning to all maps
		if(!ui_->checkBox_spanAllMaps->isChecked() && uContains(mapIds_, fromId) && mapIds_.at(fromId) >= 0)
		{
			int currentMapId = mapIds_.at(fromId);
			for(std::map<int, rtabmap::Transform>::iterator iter=poses.begin(); iter!=poses.end();)
			{
				if(!uContains(mapIds_, iter->first) ||
					mapIds_.at(iter->first) != currentMapId)
				{
					poses.erase(iter++);
				}
				else
				{
					++iter;
				}
			}
		}

		graphes_.push_back(poses);

		ui_->actionGenerate_TORO_graph_graph->setEnabled(true);
		std::multimap<int, rtabmap::Link> links = links_;

		// filter current map if not spanning to all maps
		if(!ui_->checkBox_spanAllMaps->isChecked() && uContains(mapIds_, fromId) && mapIds_.at(fromId) >= 0)
		{
			int currentMapId = mapIds_.at(fromId);
			for(std::multimap<int, rtabmap::Link>::iterator iter=links.begin(); iter!=links.end();)
			{
				if(!uContains(mapIds_, iter->second.from()) ||
					!uContains(mapIds_, iter->second.to()) ||
					mapIds_.at(iter->second.from()) != currentMapId ||
					mapIds_.at(iter->second.to()) != currentMapId)
				{
					links.erase(iter++);
				}
				else
				{
					++iter;
				}
			}
		}

		if(ui_->checkBox_ignorePoseCorrection->isChecked())
		{
			std::multimap<int, Link> tmp = links;
			for(std::multimap<int, Link>::iterator iter=tmp.begin(); iter!=tmp.end(); ++iter)
			{
				if(iter->second.type() == Link::kNeighbor)
				{
					Transform poseFrom = uValue(poses, iter->second.from(), Transform());
					Transform poseTo = uValue(poses, iter->second.to(), Transform());
					if(!poseFrom.isNull() && !poseTo.isNull())
					{
						iter->second.setTransform(poseFrom.inverse() * poseTo); // recompute raw odom transformation
						iter->second.setVariance(1.0f, 1.0f); // reset variance
					}
				}
			}
			links = updateLinksWithModifications(tmp);
		}
		else
		{
			links = updateLinksWithModifications(links);
		}

		// filter links
		int totalGlobal = 0;
		int totalLocalTime = 0;
		int totalLocalSpace = 0;
		int totalUser = 0;
		for(std::multimap<int, rtabmap::Link>::iterator iter=links.begin(); iter!=links.end();)
		{
			if(iter->second.type() == Link::kGlobalClosure)
			{
				if(ui_->checkBox_ignoreGlobalLoop->isChecked())
				{
					links.erase(iter++);
					continue;
				}
				++totalGlobal;
			}
			else if(iter->second.type() == Link::kLocalSpaceClosure)
			{
				if(ui_->checkBox_ignoreLocalLoopSpace->isChecked())
				{
					links.erase(iter++);
					continue;
				}
				++totalLocalSpace;
			}
			else if(iter->second.type() == Link::kLocalTimeClosure)
			{
				if(ui_->checkBox_ignoreLocalLoopTime->isChecked())
				{
					links.erase(iter++);
					continue;
				}
				++totalLocalTime;
			}
			else if(iter->second.type() == Link::kUserClosure)
			{
				if(ui_->checkBox_ignoreUserLoop->isChecked())
				{
					links.erase(iter++);
					continue;
				}
				++totalUser;
			}
			++iter;
		}
		ui_->label_loopClosures->setText(tr("(%1, %2, %3, %4)").arg(totalGlobal).arg(totalLocalSpace).arg(totalLocalTime).arg(totalUser));

		graph::Optimizer * optimizer = 0;
		if(ui_->comboBox_graphOptimizer->currentIndex() == graph::Optimizer::kTypeG2O)
		{
			optimizer = new graph::G2OOptimizer(ui_->spinBox_iterations->value(), ui_->checkBox_2dslam->isChecked(), ui_->checkBox_ignoreCovariance->isChecked());
		}
		else
		{
			optimizer = new graph::TOROOptimizer(ui_->spinBox_iterations->value(), ui_->checkBox_2dslam->isChecked(), ui_->checkBox_ignoreCovariance->isChecked());
		}
		std::map<int, rtabmap::Transform> posesOut;
		std::multimap<int, rtabmap::Link> linksOut;
		optimizer->getConnectedGraph(
				fromId,
				poses,
				links,
				posesOut,
				linksOut,
				ui_->spinBox_optimizationDepth->value());

		QTime time;
		time.start();
		std::map<int, rtabmap::Transform> finalPoses = optimizer->optimize(fromId, posesOut, linksOut, &graphes_);
		ui_->label_timeOptimization->setNum(double(time.elapsed())/1000.0);
		graphes_.push_back(finalPoses);
		graphLinks_ = linksOut;
		ui_->label_nodes->setNum((int)finalPoses.size());
		delete optimizer;
	}
	if(graphes_.size())
	{
		ui_->horizontalSlider_iterations->setMaximum((int)graphes_.size()-1);
		ui_->horizontalSlider_iterations->setValue((int)graphes_.size()-1);
		ui_->horizontalSlider_iterations->setEnabled(true);
		ui_->spinBox_optimizationsFrom->setEnabled(true);
		sliderIterationsValueChanged((int)graphes_.size()-1);
	}
	else
	{
		ui_->horizontalSlider_iterations->setEnabled(false);
		ui_->spinBox_optimizationsFrom->setEnabled(false);
	}
}

void DatabaseViewer::updateGrid()
{
	if((sender() != ui_->spinBox_projDecimation && sender() != ui_->doubleSpinBox_projMaxDepth) ||
	   (sender() == ui_->spinBox_projDecimation && ui_->groupBox_gridFromProjection->isChecked()) ||
	   (sender() == ui_->doubleSpinBox_projMaxDepth && ui_->groupBox_gridFromProjection->isChecked()))
	{
		localMaps_.clear();
		updateGraphView();
	}
}

Link DatabaseViewer::findActiveLink(int from, int to)
{
	Link link;
	std::multimap<int, Link>::iterator findIter = rtabmap::graph::findLink(linksRefined_, from ,to);
	if(findIter != linksRefined_.end())
	{
		link = findIter->second;
	}
	else
	{
		findIter = rtabmap::graph::findLink(linksAdded_, from ,to);
		if(findIter != linksAdded_.end())
		{
			link = findIter->second;
		}
		else if(!containsLink(linksRemoved_, from ,to))
		{
			findIter = rtabmap::graph::findLink(links_, from ,to);
			if(findIter != links_.end())
			{
				link = findIter->second;
			}
		}
	}
	return link;
}

bool DatabaseViewer::containsLink(std::multimap<int, Link> & links, int from, int to)
{
	return rtabmap::graph::findLink(links, from, to) != links.end();
}

void DatabaseViewer::refineConstraint()
{
	int from = ids_.at(ui_->horizontalSlider_A->value());
	int to = ids_.at(ui_->horizontalSlider_B->value());
	refineConstraint(from, to, false, true);
}

void DatabaseViewer::refineConstraint(int from, int to, bool silent, bool updateGraph)
{
	if(from == to)
	{
		UWARN("Cannot refine link to same node");
		return;
	}

	Link currentLink =  findActiveLink(from, to);
	if(!currentLink.isValid())
	{
		UERROR("Not found link! (%d->%d)", from, to);
		return;
	}
	Transform t = currentLink.transform();
	if(ui_->checkBox_showOptimized->isChecked() &&
	   currentLink.type() == Link::kNeighbor &&
	   graphes_.size() &&
	   (int)graphes_.size()-1 == ui_->horizontalSlider_iterations->maximum())
	{
		std::map<int, rtabmap::Transform> & graph = uValueAt(graphes_, ui_->horizontalSlider_iterations->value());
		if(currentLink.type() == Link::kNeighbor)
		{
			std::map<int, rtabmap::Transform>::iterator iterFrom = graph.find(currentLink.from());
			std::map<int, rtabmap::Transform>::iterator iterTo = graph.find(currentLink.to());
			if(iterFrom != graph.end() && iterTo != graph.end())
			{
				Transform topt = iterFrom->second.inverse()*iterTo->second;
				t = topt;
			}
		}
	}


	bool hasConverged = false;
	double variance = -1.0;
	int correspondences = 0;
	Transform transform;

	SensorData dataFrom, dataTo;
	dataFrom = memory_->getNodeData(currentLink.from(), false);
	dataTo = memory_->getNodeData(currentLink.to(), false);

	pcl::PointCloud<pcl::PointXYZ>::Ptr cloudA(new pcl::PointCloud<pcl::PointXYZ>);
	pcl::PointCloud<pcl::PointXYZ>::Ptr cloudB(new pcl::PointCloud<pcl::PointXYZ>);
	pcl::PointCloud<pcl::PointXYZ>::Ptr scanA(new pcl::PointCloud<pcl::PointXYZ>);
	pcl::PointCloud<pcl::PointXYZ>::Ptr scanB(new pcl::PointCloud<pcl::PointXYZ>);
	float correspondenceRatio = 0.0f;
	if(ui_->checkBox_icp_2d->isChecked())
	{
		//2D
		cv::Mat oldLaserScan = rtabmap::uncompressData(dataFrom.laserScanCompressed());
		cv::Mat newLaserScan = rtabmap::uncompressData(dataTo.laserScanCompressed());

		if(!oldLaserScan.empty() && !newLaserScan.empty())
		{
			// 2D
			scanA = util3d::cvMat2Cloud(oldLaserScan);
			scanB = util3d::cvMat2Cloud(newLaserScan, t);

			//voxelize
			if(ui_->doubleSpinBox_icp_voxel->value() > 0.0f)
			{
				scanA = util3d::voxelize(scanA, ui_->doubleSpinBox_icp_voxel->value());
				scanB = util3d::voxelize(scanB, ui_->doubleSpinBox_icp_voxel->value());
			}

			if(scanB->size() && scanA->size())
			{
				transform = util3d::icp2D(scanB,
						scanA,
						ui_->doubleSpinBox_icp_maxCorrespDistance->value(),
						ui_->spinBox_icp_iteration->value(),
					   &hasConverged,
					   &variance,
					   &correspondences);

				if(!transform.isNull())
				{
					if(dataTo.laserScanMaxPts())
					{
						correspondenceRatio =  float(correspondences)/float(dataTo.laserScanMaxPts());
					}
					else if(ui_->doubleSpinBox_icp_minCorrespondenceRatio->value())
					{
						UWARN("Laser scan max pts not set, but correspondence ratio is set!");
					}
				}
			}
		}
	}
	else
	{
		//3D
		cv::Mat im,de;
		dataFrom.uncompressData(&im, &de, 0);
		dataTo.uncompressData(&im, &de, 0);
		cloudA = util3d::cloudFromSensorData(dataFrom,
				ui_->spinBox_icp_decimation->value(),
				ui_->doubleSpinBox_icp_maxDepth->value(),
				ui_->doubleSpinBox_icp_voxel->value());
		cloudB = util3d::cloudFromSensorData(dataTo,
				ui_->spinBox_icp_decimation->value(),
				ui_->doubleSpinBox_icp_maxDepth->value(),
				ui_->doubleSpinBox_icp_voxel->value());
		if(cloudA->size() && cloudB->size())
		{
			cloudB = util3d::transformPointCloud(cloudB, t);
			if(ui_->checkBox_icp_p2plane->isChecked())
			{
				pcl::PointCloud<pcl::PointNormal>::Ptr cloudANormals = util3d::computeNormals(cloudA, ui_->spinBox_icp_normalKSearch->value());
				pcl::PointCloud<pcl::PointNormal>::Ptr cloudBNormals = util3d::computeNormals(cloudB, ui_->spinBox_icp_normalKSearch->value());

				cloudANormals = util3d::removeNaNNormalsFromPointCloud(cloudANormals);
				if(cloudA->size() != cloudANormals->size())
				{
					UWARN("removed nan normals...");
				}

				cloudBNormals = util3d::removeNaNNormalsFromPointCloud(cloudBNormals);
				if(cloudB->size() != cloudBNormals->size())
				{
					UWARN("removed nan normals...");
				}

				transform = util3d::icpPointToPlane(cloudBNormals,
						cloudANormals,
						ui_->doubleSpinBox_icp_maxCorrespDistance->value(),
						ui_->spinBox_icp_iteration->value(),
						&hasConverged,
						&variance,
						&correspondences);
			}
			else
			{
				transform = util3d::icp(cloudB,
						cloudA,
						ui_->doubleSpinBox_icp_maxCorrespDistance->value(),
						ui_->spinBox_icp_iteration->value(),
						&hasConverged,
						&variance,
						&correspondences);
			}
			correspondenceRatio = float(correspondences)/float(dataFrom.imageRaw().total());
		}
		else
		{
			UWARN("No cloud generated!");
		}
	}

	if(hasConverged && !transform.isNull())
	{
		if(correspondenceRatio < ui_->doubleSpinBox_icp_minCorrespondenceRatio->value())
		{
			if(!silent)
			{
				QMessageBox::warning(this,
								tr("Refine link"),
								tr("Cannot find a transformation between nodes %1 and %2, correspondence ratio too low (%3).")
								.arg(from).arg(to).arg(correspondenceRatio));
			}
		}
		else
		{

			Link newLink(currentLink.from(), currentLink.to(), currentLink.type(), transform*t, variance, variance);

			bool updated = false;
			std::multimap<int, Link>::iterator iter = linksRefined_.find(currentLink.from());
			while(iter != linksRefined_.end() && iter->first == currentLink.from())
			{
				if(iter->second.to() == currentLink.to() &&
				   iter->second.type() == currentLink.type())
				{
					iter->second = newLink;
					updated = true;
					break;
				}
				++iter;
			}
			if(!updated)
			{
				linksRefined_.insert(std::make_pair<int, Link>(newLink.from(), newLink));

				if(updateGraph)
				{
					this->updateGraphView();
				}
			}

			if(ui_->dockWidget_constraints->isVisible())
			{
				cloudB = util3d::transformPointCloud(cloudB, transform);
				scanB = util3d::transformPointCloud(scanB, transform);
				this->updateConstraintView(newLink, true, cloudA, cloudB, scanA, scanB);
			}
		}
	}
	else if(!silent)
	{
		QMessageBox::warning(this,
				tr("Refine link"),
				tr("Cannot find a transformation between nodes %1 and %2").arg(from).arg(to));
	}
}

void DatabaseViewer::refineConstraintVisually()
{
	int from = ids_.at(ui_->horizontalSlider_A->value());
	int to = ids_.at(ui_->horizontalSlider_B->value());
	refineConstraintVisually(from, to, false, true);
}

void DatabaseViewer::refineConstraintVisually(int from, int to, bool silent, bool updateGraph)
{
	if(from == to)
	{
		UWARN("Cannot refine link to same node");
		return;
	}

	Link currentLink =  findActiveLink(from, to);
	if(!currentLink.isValid())
	{
		UERROR("Not found link! (%d->%d)", from, to);
		return;
	}

	Transform t;
	std::string rejectedMsg;
	double variance = -1.0;
	int inliers = -1;
	if(ui_->groupBox_visual_recomputeFeatures->isChecked())
	{
		// create a fake memory to regenerate features
		ParametersMap parameters;
		parameters.insert(ParametersPair(Parameters::kKpDetectorStrategy(), uNumber2Str(ui_->comboBox_featureType->currentIndex())));
		parameters.insert(ParametersPair(Parameters::kKpNNStrategy(), uNumber2Str(ui_->comboBox_nnType->currentIndex())));
		parameters.insert(ParametersPair(Parameters::kLccBowInlierDistance(), uNumber2Str(ui_->doubleSpinBox_visual_maxCorrespDistance->value())));
		parameters.insert(ParametersPair(Parameters::kKpMaxDepth(), uNumber2Str(ui_->doubleSpinBox_visual_maxDepth->value())));
		parameters.insert(ParametersPair(Parameters::kKpNndrRatio(), uNumber2Str(ui_->doubleSpinBox_visual_nndr->value())));
		parameters.insert(ParametersPair(Parameters::kLccBowIterations(), uNumber2Str(ui_->spinBox_visual_iteration->value())));
		parameters.insert(ParametersPair(Parameters::kLccBowMinInliers(), uNumber2Str(ui_->spinBox_visual_minCorrespondences->value())));
		parameters.insert(ParametersPair(Parameters::kLccBowMaxDepth(), uNumber2Str(ui_->doubleSpinBox_visual_maxDepth->value())));
		parameters.insert(ParametersPair(Parameters::kMemGenerateIds(), "false"));
		parameters.insert(ParametersPair(Parameters::kMemRehearsalSimilarity(), "1.0"));
		parameters.insert(ParametersPair(Parameters::kKpWordsPerImage(), "0"));
		Memory tmpMemory(parameters);

		// Add signatures
		SensorData dataFrom = memory_->getNodeData(from, true);
		SensorData dataTo = memory_->getNodeData(to, true);

		if(from > to)
		{
			tmpMemory.update(dataTo);
			tmpMemory.update(dataFrom);
		}
		else
		{
			tmpMemory.update(dataFrom);
			tmpMemory.update(dataTo);
		}


		t = tmpMemory.computeVisualTransform(to, from, &rejectedMsg, &inliers, &variance);
	}
	else
	{
		ParametersMap parameters;
		parameters.insert(ParametersPair(Parameters::kLccBowInlierDistance(), uNumber2Str(ui_->doubleSpinBox_visual_maxCorrespDistance->value())));
		parameters.insert(ParametersPair(Parameters::kLccBowMaxDepth(), uNumber2Str(ui_->doubleSpinBox_visual_maxDepth->value())));
		parameters.insert(ParametersPair(Parameters::kLccBowIterations(), uNumber2Str(ui_->spinBox_visual_iteration->value())));
		parameters.insert(ParametersPair(Parameters::kLccBowMinInliers(), uNumber2Str(ui_->spinBox_visual_minCorrespondences->value())));
		memory_->parseParameters(parameters);
		t = memory_->computeVisualTransform(to, from, &rejectedMsg, &inliers, &variance);
	}

	if(!t.isNull())
	{
		if(ui_->checkBox_visual_2d->isChecked())
		{
			// We are 2D here, make sure the guess has only YAW rotation
			float x,y,z,r,p,yaw;
			t.getTranslationAndEulerAngles(x,y,z, r,p,yaw);
			t = Transform::fromEigen3f(pcl::getTransformation(x,y,0, 0, 0, yaw));
		}

		Link newLink(currentLink.from(), currentLink.to(), currentLink.type(), t, variance, variance);

		bool updated = false;
		std::multimap<int, Link>::iterator iter = linksRefined_.find(currentLink.from());
		while(iter != linksRefined_.end() && iter->first == currentLink.from())
		{
			if(iter->second.to() == currentLink.to() &&
			   iter->second.type() == currentLink.type())
			{
				iter->second = newLink;
				updated = true;
				break;
			}
			++iter;
		}
		if(!updated)
		{
			linksRefined_.insert(std::make_pair<int, Link>(newLink.from(), newLink));

			if(updateGraph)
			{
				this->updateGraphView();
			}
		}
		if(ui_->dockWidget_constraints->isVisible())
		{
			this->updateConstraintView(newLink);
		}
	}
	else if(!silent)
	{
		QMessageBox::warning(this,
				tr("Add link"),
				tr("Cannot find a transformation between nodes %1 and %2: %3").arg(from).arg(to).arg(rejectedMsg.c_str()));
	}
}

void DatabaseViewer::addConstraint()
{
	int from = ids_.at(ui_->horizontalSlider_A->value());
	int to = ids_.at(ui_->horizontalSlider_B->value());
	addConstraint(from, to, false, true);
}

bool DatabaseViewer::addConstraint(int from, int to, bool silent, bool updateGraph)
{
	if(from == to)
	{
		UWARN("Cannot add link to same node");
		return false;
	}

	bool updateSlider = false;
	if(!containsLink(linksAdded_, from, to) &&
	   !containsLink(links_, from, to))
	{
		UASSERT(!containsLink(linksRemoved_, from, to));
		UASSERT(!containsLink(linksRefined_, from, to));

		Transform t;
		std::string rejectedMsg;
		double variance = -1.0;
		int inliers = -1;
		if(ui_->groupBox_visual_recomputeFeatures->isChecked())
		{
			// create a fake memory to regenerate features
			ParametersMap parameters;
			parameters.insert(ParametersPair(Parameters::kKpDetectorStrategy(), uNumber2Str(ui_->comboBox_featureType->currentIndex())));
			parameters.insert(ParametersPair(Parameters::kKpNNStrategy(), uNumber2Str(ui_->comboBox_nnType->currentIndex())));
			parameters.insert(ParametersPair(Parameters::kLccBowInlierDistance(), uNumber2Str(ui_->doubleSpinBox_visual_maxCorrespDistance->value())));
			parameters.insert(ParametersPair(Parameters::kKpMaxDepth(), uNumber2Str(ui_->doubleSpinBox_visual_maxDepth->value())));
			parameters.insert(ParametersPair(Parameters::kKpNndrRatio(), uNumber2Str(ui_->doubleSpinBox_visual_nndr->value())));
			parameters.insert(ParametersPair(Parameters::kLccBowIterations(), uNumber2Str(ui_->spinBox_visual_iteration->value())));
			parameters.insert(ParametersPair(Parameters::kLccBowMinInliers(), uNumber2Str(ui_->spinBox_visual_minCorrespondences->value())));
			parameters.insert(ParametersPair(Parameters::kLccBowMaxDepth(), uNumber2Str(ui_->doubleSpinBox_visual_maxDepth->value())));
			parameters.insert(ParametersPair(Parameters::kLccBowPnPEstimation(), uBool2Str(ui_->checkBox_pnp->isChecked())));
			parameters.insert(ParametersPair(Parameters::kMemGenerateIds(), "false"));
			parameters.insert(ParametersPair(Parameters::kMemRehearsalSimilarity(), "1.0"));
			parameters.insert(ParametersPair(Parameters::kKpWordsPerImage(), "0"));
			Memory tmpMemory(parameters);

			// Add signatures
			SensorData dataFrom = memory_->getNodeData(from, true);
			SensorData dataTo = memory_->getNodeData(to, true);

			if(from > to)
			{
				tmpMemory.update(dataTo);
				tmpMemory.update(dataFrom);
			}
			else
			{
				tmpMemory.update(dataFrom);
				tmpMemory.update(dataTo);
			}


			t = tmpMemory.computeVisualTransform(to, from, &rejectedMsg, &inliers, &variance);

			if(!silent)
			{
				ui_->graphicsView_A->setFeatures(tmpMemory.getSignature(from)->getWords(), dataFrom.depthRaw());
				ui_->graphicsView_B->setFeatures(tmpMemory.getSignature(to)->getWords(), dataTo.depthRaw());
				updateWordsMatching();
			}
		}
		else
		{
			ParametersMap parameters;
			parameters.insert(ParametersPair(Parameters::kLccBowInlierDistance(), uNumber2Str(ui_->doubleSpinBox_visual_maxCorrespDistance->value())));
			parameters.insert(ParametersPair(Parameters::kLccBowMaxDepth(), uNumber2Str(ui_->doubleSpinBox_visual_maxDepth->value())));
			parameters.insert(ParametersPair(Parameters::kLccBowIterations(), uNumber2Str(ui_->spinBox_visual_iteration->value())));
			parameters.insert(ParametersPair(Parameters::kLccBowMinInliers(), uNumber2Str(ui_->spinBox_visual_minCorrespondences->value())));
			parameters.insert(ParametersPair(Parameters::kLccBowPnPEstimation(), uBool2Str(ui_->checkBox_pnp->isChecked())));
			memory_->parseParameters(parameters);
			t = memory_->computeVisualTransform(to, from, &rejectedMsg, &inliers, &variance);
		}

		if(!t.isNull())
		{
			if(ui_->checkBox_visual_2d->isChecked())
			{
				// We are 2D here, make sure the guess has only YAW rotation
				float x,y,z,r,p,yaw;
				t.getTranslationAndEulerAngles(x,y,z, r,p,yaw);
				t = Transform::fromEigen3f(pcl::getTransformation(x,y,0, 0, 0, yaw));
			}

			// transform is valid, make a link
			if(from>to)
			{
				linksAdded_.insert(std::make_pair(from, Link(from, to, Link::kUserClosure, t, variance, variance)));
			}
			else
			{
				linksAdded_.insert(std::make_pair(to, Link(to, from, Link::kUserClosure, t.inverse(), variance, variance)));
			}
			updateSlider = true;
		}
		else if(!silent)
		{
			QMessageBox::warning(this,
					tr("Add link"),
					tr("Cannot find a transformation between nodes %1 and %2: %3").arg(from).arg(to).arg(rejectedMsg.c_str()));
		}
	}
	else if(containsLink(linksRemoved_, from, to))
	{
		//simply remove from linksRemoved
		linksRemoved_.erase(rtabmap::graph::findLink(linksRemoved_, from, to));
		updateSlider = true;
	}

	if(updateSlider)
	{
		updateLoopClosuresSlider(from, to);
		if(updateGraph)
		{
			this->updateGraphView();
		}
	}
	return updateSlider;
}

void DatabaseViewer::resetConstraint()
{
	int from = ids_.at(ui_->horizontalSlider_A->value());
	int to = ids_.at(ui_->horizontalSlider_B->value());
	if(from < to)
	{
		int tmp = to;
		to = from;
		from = tmp;
	}

	if(from == to)
	{
		UWARN("Cannot reset link to same node");
		return;
	}


	std::multimap<int, Link>::iterator iter = rtabmap::graph::findLink(linksRefined_, from, to);
	if(iter != linksRefined_.end())
	{
		linksRefined_.erase(iter);
		this->updateGraphView();
	}

	iter = rtabmap::graph::findLink(links_, from, to);
	if(iter != links_.end())
	{
		this->updateConstraintView(iter->second);
	}
	iter = rtabmap::graph::findLink(linksAdded_, from, to);
	if(iter != linksAdded_.end())
	{
		this->updateConstraintView(iter->second);
	}
}

void DatabaseViewer::rejectConstraint()
{
	int from = ids_.at(ui_->horizontalSlider_A->value());
	int to = ids_.at(ui_->horizontalSlider_B->value());
	if(from < to)
	{
		int tmp = to;
		to = from;
		from = tmp;
	}

	if(from == to)
	{
		UWARN("Cannot reject link to same node");
		return;
	}

	bool removed = false;

	// find the original one
	std::multimap<int, Link>::iterator iter;
	iter = rtabmap::graph::findLink(links_, from, to);
	if(iter != links_.end())
	{
		if(iter->second.type() == Link::kNeighbor)
		{
			UWARN("Cannot reject neighbor links (%d->%d)", from, to);
			return;
		}
		linksRemoved_.insert(*iter);
		removed = true;
	}

	// remove from refined and added
	iter = rtabmap::graph::findLink(linksRefined_, from, to);
	if(iter != linksRefined_.end())
	{
		linksRefined_.erase(iter);
		removed = true;
	}
	iter = rtabmap::graph::findLink(linksAdded_, from, to);
	if(iter != linksAdded_.end())
	{
		linksAdded_.erase(iter);
		removed = true;
	}
	if(removed)
	{
		this->updateGraphView();
	}
	updateLoopClosuresSlider();
}

std::multimap<int, rtabmap::Link> DatabaseViewer::updateLinksWithModifications(
		const std::multimap<int, rtabmap::Link> & edgeConstraints)
{
	std::multimap<int, rtabmap::Link> links;
	for(std::multimap<int, rtabmap::Link>::const_iterator iter=edgeConstraints.begin();
		iter!=edgeConstraints.end();
		++iter)
	{
		std::multimap<int, rtabmap::Link>::iterator findIter;

		findIter = rtabmap::graph::findLink(linksRemoved_, iter->second.from(), iter->second.to());
		if(findIter != linksRemoved_.end())
		{
			if(!(iter->second.from() == findIter->second.from() &&
			   iter->second.to() == findIter->second.to() &&
			   iter->second.type() == findIter->second.type()))
			{
				UWARN("Links (%d->%d,%d) and (%d->%d,%d) are not equal!?",
						iter->second.from(), iter->second.to(), iter->second.type(),
						findIter->second.from(), findIter->second.to(), findIter->second.type());
			}
			else
			{
				//UINFO("Removed link (%d->%d, %d)", iter->second.from(), iter->second.to(), iter->second.type());
				continue; // don't add this link
			}
		}

		findIter = rtabmap::graph::findLink(linksRefined_, iter->second.from(), iter->second.to());
		if(findIter!=linksRefined_.end())
		{
			if(iter->second.from() == findIter->second.from() &&
			   iter->second.to() == findIter->second.to() &&
			   iter->second.type() == findIter->second.type())
			{
				links.insert(*findIter); // add the refined link
				//UINFO("Updated link (%d->%d, %d)", iter->second.from(), iter->second.to(), iter->second.type());
				continue;
			}
			else
			{
				UWARN("Links (%d->%d,%d) and (%d->%d,%d) are not equal!?",
						iter->second.from(), iter->second.to(), iter->second.type(),
						findIter->second.from(), findIter->second.to(), findIter->second.type());
			}
		}

		links.insert(*iter); // add original link
	}

	//look for added links
	for(std::multimap<int, rtabmap::Link>::const_iterator iter=linksAdded_.begin();
		iter!=linksAdded_.end();
		++iter)
	{
		//UINFO("Added link (%d->%d, %d)", iter->second.from(), iter->second.to(), iter->second.type());
		links.insert(*iter);
	}

	return links;
}

void DatabaseViewer::updateLoopClosuresSlider(int from, int to)
{
	int size = loopLinks_.size();
	loopLinks_.clear();
	std::multimap<int, Link> links = updateLinksWithModifications(links_);
	int position = ui_->horizontalSlider_loops->value();
	for(std::multimap<int, rtabmap::Link>::iterator iter = links.begin(); iter!=links.end(); ++iter)
	{
		if(!iter->second.transform().isNull())
		{
			if(iter->second.type() != rtabmap::Link::kNeighbor)
			{
				if((iter->second.from() == from && iter->second.to() == to) ||
				   (iter->second.to() == from && iter->second.from() == to))
				{
					position = loopLinks_.size();
				}
				loopLinks_.append(iter->second);
			}
		}
		else
		{
			UERROR("Transform null for link from %d to %d", iter->first, iter->second.to());
		}
	}

	if(loopLinks_.size())
	{
		if(loopLinks_.size() == 1)
		{
			// just to be able to move the cursor of the loop slider
			loopLinks_.push_back(loopLinks_.front());
		}
		ui_->horizontalSlider_loops->setMinimum(0);
		ui_->horizontalSlider_loops->setMaximum(loopLinks_.size()-1);
		ui_->horizontalSlider_loops->setEnabled(true);
		if(position != ui_->horizontalSlider_loops->value())
		{
			ui_->horizontalSlider_loops->setValue(position);
		}
		else if(size != loopLinks_.size())
		{
			this->updateConstraintView(loopLinks_.at(position));
		}
	}
	else
	{
		ui_->horizontalSlider_loops->setEnabled(false);
		ui_->constraintsViewer->removeAllClouds();
		ui_->constraintsViewer->update();
		updateConstraintButtons();
	}
}

} // namespace rtabmap
<|MERGE_RESOLUTION|>--- conflicted
+++ resolved
@@ -1,3352 +1,3332 @@
-/*
-Copyright (c) 2010-2014, Mathieu Labbe - IntRoLab - Universite de Sherbrooke
-All rights reserved.
+/*
+Copyright (c) 2010-2014, Mathieu Labbe - IntRoLab - Universite de Sherbrooke
+All rights reserved.
+
+Redistribution and use in source and binary forms, with or without
+modification, are permitted provided that the following conditions are met:
+    * Redistributions of source code must retain the above copyright
+      notice, this list of conditions and the following disclaimer.
+    * Redistributions in binary form must reproduce the above copyright
+      notice, this list of conditions and the following disclaimer in the
+      documentation and/or other materials provided with the distribution.
+    * Neither the name of the Universite de Sherbrooke nor the
+      names of its contributors may be used to endorse or promote products
+      derived from this software without specific prior written permission.
+
+THIS SOFTWARE IS PROVIDED BY THE COPYRIGHT HOLDERS AND CONTRIBUTORS "AS IS" AND
+ANY EXPRESS OR IMPLIED WARRANTIES, INCLUDING, BUT NOT LIMITED TO, THE IMPLIED
+WARRANTIES OF MERCHANTABILITY AND FITNESS FOR A PARTICULAR PURPOSE ARE
+DISCLAIMED. IN NO EVENT SHALL THE COPYRIGHT HOLDER OR CONTRIBUTORS BE LIABLE FOR ANY
+DIRECT, INDIRECT, INCIDENTAL, SPECIAL, EXEMPLARY, OR CONSEQUENTIAL DAMAGES
+(INCLUDING, BUT NOT LIMITED TO, PROCUREMENT OF SUBSTITUTE GOODS OR SERVICES;
+LOSS OF USE, DATA, OR PROFITS; OR BUSINESS INTERRUPTION) HOWEVER CAUSED AND
+ON ANY THEORY OF LIABILITY, WHETHER IN CONTRACT, STRICT LIABILITY, OR TORT
+(INCLUDING NEGLIGENCE OR OTHERWISE) ARISING IN ANY WAY OUT OF THE USE OF THIS
+SOFTWARE, EVEN IF ADVISED OF THE POSSIBILITY OF SUCH DAMAGE.
+*/
+
+#include "rtabmap/gui/DatabaseViewer.h"
+#include "rtabmap/gui/CloudViewer.h"
+#include "ui_DatabaseViewer.h"
+#include <QMessageBox>
+#include <QFileDialog>
+#include <QInputDialog>
+#include <QGraphicsLineItem>
+#include <QtGui/QCloseEvent>
+#include <QGraphicsOpacityEffect>
+#include <QtCore/QBuffer>
+#include <QtCore/QTextStream>
+#include <QtCore/QDateTime>
+#include <QtCore/QSettings>
+#include <rtabmap/utilite/ULogger.h>
+#include <rtabmap/utilite/UDirectory.h>
+#include <rtabmap/utilite/UConversion.h>
+#include <opencv2/core/core_c.h>
+#include <opencv2/highgui/highgui.hpp>
+#include <rtabmap/utilite/UTimer.h>
+#include "rtabmap/core/Memory.h"
+#include "rtabmap/core/DBDriver.h"
+#include "rtabmap/gui/KeypointItem.h"
+#include "rtabmap/gui/UCv2Qt.h"
+#include "rtabmap/core/util3d.h"
+#include "rtabmap/core/util3d_transforms.h"
+#include "rtabmap/core/util3d_filtering.h"
+#include "rtabmap/core/util3d_surface.h"
+#include "rtabmap/core/util3d_registration.h"
+#include "rtabmap/core/util3d_mapping.h"
+#include "rtabmap/core/util2d.h"
+#include "rtabmap/core/Signature.h"
+#include "rtabmap/core/Features2d.h"
+#include "rtabmap/core/Compression.h"
+#include "rtabmap/core/Graph.h"
+#include "rtabmap/gui/DataRecorder.h"
+#include "rtabmap/core/SensorData.h"
+#include "ExportDialog.h"
+#include "DetailedProgressDialog.h"
+
+#include <pcl/io/pcd_io.h>
+#include <pcl/filters/voxel_grid.h>
+#include <pcl/common/transforms.h>
+#include <pcl/common/common.h>
+
+namespace rtabmap {
+
+DatabaseViewer::DatabaseViewer(QWidget * parent) :
+	QMainWindow(parent),
+	memory_(0),
+	savedMaximized_(false),
+	firstCall_(true)
+{
+	pathDatabase_ = QDir::homePath()+"/Documents/RTAB-Map"; //use home directory by default
+
+	if(!UDirectory::exists(pathDatabase_.toStdString()))
+	{
+		pathDatabase_ = QDir::homePath();
+	}
+
+	ui_ = new Ui_DatabaseViewer();
+	ui_->setupUi(this);
+	ui_->buttonBox->setVisible(false);
+	connect(ui_->buttonBox->button(QDialogButtonBox::Close), SIGNAL(clicked()), this, SLOT(close()));
+
+	QString title("RTAB-Map Database Viewer[*]");
+	this->setWindowTitle(title);
+
+	ui_->dockWidget_constraints->setVisible(false);
+	ui_->dockWidget_graphView->setVisible(false);
+	ui_->dockWidget_parameters->setVisible(false);
+	ui_->dockWidget_stereoView->setVisible(false);
+	ui_->dockWidget_view3d->setVisible(false);
+
+	ui_->constraintsViewer->setCameraLockZ(false);
+	ui_->constraintsViewer->setCameraFree();
+
+	ui_->graphicsView_stereo->setAlpha(255);
+
+	this->readSettings();
+
+	if(RTABMAP_NONFREE == 0)
+	{
+		ui_->comboBox_featureType->setItemData(0, 0, Qt::UserRole - 1);
+		ui_->comboBox_featureType->setItemData(1, 0, Qt::UserRole - 1);
+
+		if(ui_->comboBox_featureType->currentIndex() <= 1)
+		{
+			UWARN("SURF/SIFT not available, setting feature default to FAST/BRIEF.");
+			ui_->comboBox_featureType->setCurrentIndex(4);
+			ui_->comboBox_nnType->setCurrentIndex(3);
+		}
+	}
+	if(!graph::G2OOptimizer::available())
+	{
+		ui_->comboBox_graphOptimizer->setItemData(1, 0, Qt::UserRole - 1);
+		if(ui_->comboBox_graphOptimizer->currentIndex() == 1)
+		{
+			UWARN("g2o is not available, setting optimization default to TORO.");
+			ui_->comboBox_graphOptimizer->setCurrentIndex(0);
+		}
+	}
+
+	ui_->menuView->addAction(ui_->dockWidget_constraints->toggleViewAction());
+	ui_->menuView->addAction(ui_->dockWidget_graphView->toggleViewAction());
+	ui_->menuView->addAction(ui_->dockWidget_stereoView->toggleViewAction());
+	ui_->menuView->addAction(ui_->dockWidget_view3d->toggleViewAction());
+	ui_->menuView->addAction(ui_->dockWidget_parameters->toggleViewAction());
+	connect(ui_->dockWidget_graphView->toggleViewAction(), SIGNAL(triggered()), this, SLOT(updateGraphView()));
+
+	connect(ui_->actionQuit, SIGNAL(triggered()), this, SLOT(close()));
+
+	// connect actions with custom slots
+	ui_->actionSave_config->setShortcut(QKeySequence::Save);
+	connect(ui_->actionSave_config, SIGNAL(triggered()), this, SLOT(writeSettings()));
+	connect(ui_->actionOpen_database, SIGNAL(triggered()), this, SLOT(openDatabase()));
+	connect(ui_->actionExport, SIGNAL(triggered()), this, SLOT(exportDatabase()));
+	connect(ui_->actionExtract_images, SIGNAL(triggered()), this, SLOT(extractImages()));
+	connect(ui_->actionGenerate_graph_dot, SIGNAL(triggered()), this, SLOT(generateGraph()));
+	connect(ui_->actionGenerate_local_graph_dot, SIGNAL(triggered()), this, SLOT(generateLocalGraph()));
+	connect(ui_->actionGenerate_TORO_graph_graph, SIGNAL(triggered()), this, SLOT(generateTOROGraph()));
+	connect(ui_->actionView_3D_map, SIGNAL(triggered()), this, SLOT(view3DMap()));
+	connect(ui_->actionGenerate_3D_map_pcd, SIGNAL(triggered()), this, SLOT(generate3DMap()));
+	connect(ui_->actionDetect_more_loop_closures, SIGNAL(triggered()), this, SLOT(detectMoreLoopClosures()));
+	connect(ui_->actionRefine_all_neighbor_links, SIGNAL(triggered()), this, SLOT(refineAllNeighborLinks()));
+	connect(ui_->actionRefine_all_loop_closure_links, SIGNAL(triggered()), this, SLOT(refineAllLoopClosureLinks()));
+	connect(ui_->actionVisual_Refine_all_neighbor_links, SIGNAL(triggered()), this, SLOT(refineVisuallyAllNeighborLinks()));
+	connect(ui_->actionVisual_Refine_all_loop_closure_links, SIGNAL(triggered()), this, SLOT(refineVisuallyAllLoopClosureLinks()));
+	connect(ui_->actionReset_all_changes, SIGNAL(triggered()), this, SLOT(resetAllChanges()));
+
+	//ICP buttons
+	connect(ui_->pushButton_refine, SIGNAL(clicked()), this, SLOT(refineConstraint()));
+	connect(ui_->pushButton_refineVisually, SIGNAL(clicked()), this, SLOT(refineConstraintVisually()));
+	connect(ui_->pushButton_add, SIGNAL(clicked()), this, SLOT(addConstraint()));
+	connect(ui_->pushButton_reset, SIGNAL(clicked()), this, SLOT(resetConstraint()));
+	connect(ui_->pushButton_reject, SIGNAL(clicked()), this, SLOT(rejectConstraint()));
+	ui_->pushButton_refine->setEnabled(false);
+	ui_->pushButton_refineVisually->setEnabled(false);
+	ui_->pushButton_add->setEnabled(false);
+	ui_->pushButton_reset->setEnabled(false);
+	ui_->pushButton_reject->setEnabled(false);
+
+	ui_->actionGenerate_TORO_graph_graph->setEnabled(false);
+
+	ui_->horizontalSlider_A->setTracking(false);
+	ui_->horizontalSlider_B->setTracking(false);
+	ui_->horizontalSlider_A->setEnabled(false);
+	ui_->horizontalSlider_B->setEnabled(false);
+	connect(ui_->horizontalSlider_A, SIGNAL(valueChanged(int)), this, SLOT(sliderAValueChanged(int)));
+	connect(ui_->horizontalSlider_B, SIGNAL(valueChanged(int)), this, SLOT(sliderBValueChanged(int)));
+	connect(ui_->horizontalSlider_A, SIGNAL(sliderMoved(int)), this, SLOT(sliderAMoved(int)));
+	connect(ui_->horizontalSlider_B, SIGNAL(sliderMoved(int)), this, SLOT(sliderBMoved(int)));
+
+	ui_->horizontalSlider_neighbors->setTracking(false);
+	ui_->horizontalSlider_loops->setTracking(false);
+	ui_->horizontalSlider_neighbors->setEnabled(false);
+	ui_->horizontalSlider_loops->setEnabled(false);
+	connect(ui_->horizontalSlider_neighbors, SIGNAL(valueChanged(int)), this, SLOT(sliderNeighborValueChanged(int)));
+	connect(ui_->horizontalSlider_loops, SIGNAL(valueChanged(int)), this, SLOT(sliderLoopValueChanged(int)));
+	connect(ui_->horizontalSlider_neighbors, SIGNAL(sliderMoved(int)), this, SLOT(sliderNeighborValueChanged(int)));
+	connect(ui_->horizontalSlider_loops, SIGNAL(sliderMoved(int)), this, SLOT(sliderLoopValueChanged(int)));
+	connect(ui_->checkBox_showOptimized, SIGNAL(stateChanged(int)), this, SLOT(updateConstraintView()));
+	connect(ui_->checkBox_show3DWords, SIGNAL(stateChanged(int)), this, SLOT(updateConstraintView()));
+	ui_->checkBox_showOptimized->setEnabled(false);
+
+	ui_->horizontalSlider_iterations->setTracking(false);
+	ui_->horizontalSlider_iterations->setEnabled(false);
+	ui_->spinBox_optimizationsFrom->setEnabled(false);
+	connect(ui_->horizontalSlider_iterations, SIGNAL(valueChanged(int)), this, SLOT(sliderIterationsValueChanged(int)));
+	connect(ui_->horizontalSlider_iterations, SIGNAL(sliderMoved(int)), this, SLOT(sliderIterationsValueChanged(int)));
+	connect(ui_->spinBox_iterations, SIGNAL(editingFinished()), this, SLOT(updateGraphView()));
+	connect(ui_->spinBox_optimizationsFrom, SIGNAL(editingFinished()), this, SLOT(updateGraphView()));
+	connect(ui_->checkBox_spanAllMaps, SIGNAL(stateChanged(int)), this, SLOT(updateGraphView()));
+	connect(ui_->checkBox_ignoreCovariance, SIGNAL(stateChanged(int)), this, SLOT(updateGraphView()));
+	connect(ui_->checkBox_ignorePoseCorrection, SIGNAL(stateChanged(int)), this, SLOT(updateGraphView()));
+	connect(ui_->checkBox_ignoreGlobalLoop, SIGNAL(stateChanged(int)), this, SLOT(updateGraphView()));
+	connect(ui_->checkBox_ignoreLocalLoopSpace, SIGNAL(stateChanged(int)), this, SLOT(updateGraphView()));
+	connect(ui_->checkBox_ignoreLocalLoopTime, SIGNAL(stateChanged(int)), this, SLOT(updateGraphView()));
+	connect(ui_->checkBox_ignoreUserLoop, SIGNAL(stateChanged(int)), this, SLOT(updateGraphView()));
+	connect(ui_->comboBox_graphOptimizer, SIGNAL(currentIndexChanged(int)), this, SLOT(updateGraphView()));
+	connect(ui_->checkBox_2dslam, SIGNAL(stateChanged(int)), this, SLOT(updateGraphView()));
+	connect(ui_->spinBox_optimizationDepth, SIGNAL(editingFinished()), this, SLOT(updateGraphView()));
+	connect(ui_->checkBox_gridErode, SIGNAL(stateChanged(int)), this, SLOT(updateGraphView()));
+	connect(ui_->groupBox_posefiltering, SIGNAL(clicked(bool)), this, SLOT(updateGraphView()));
+	connect(ui_->doubleSpinBox_posefilteringRadius, SIGNAL(editingFinished()), this, SLOT(updateGraphView()));
+	connect(ui_->doubleSpinBox_posefilteringAngle, SIGNAL(editingFinished()), this, SLOT(updateGraphView()));
+
+	connect(ui_->groupBox_gridFromProjection, SIGNAL(clicked(bool)), this, SLOT(updateGrid()));
+	connect(ui_->doubleSpinBox_gridCellSize, SIGNAL(editingFinished()), this, SLOT(updateGrid()));
+	connect(ui_->spinBox_projDecimation, SIGNAL(editingFinished()), this, SLOT(updateGrid()));
+	connect(ui_->doubleSpinBox_projMaxDepth, SIGNAL(editingFinished()), this, SLOT(updateGrid()));
+
+	connect(ui_->spinBox_stereo_flowIterations, SIGNAL(valueChanged(int)), this, SLOT(updateStereo()));
+	connect(ui_->spinBox_stereo_flowMaxLevel, SIGNAL(valueChanged(int)), this, SLOT(updateStereo()));
+	connect(ui_->spinBox_stereo_flowWinSize, SIGNAL(valueChanged(int)), this, SLOT(updateStereo()));
+	connect(ui_->spinBox_stereo_gfttBlockSize, SIGNAL(valueChanged(int)), this, SLOT(updateStereo()));
+	connect(ui_->doubleSpinBox_stereo_flowEps, SIGNAL(valueChanged(double)), this, SLOT(updateStereo()));
+	connect(ui_->doubleSpinBox_stereo_gfttMinDistance, SIGNAL(valueChanged(double)), this, SLOT(updateStereo()));
+	connect(ui_->doubleSpinBox_stereo_gfttQuality, SIGNAL(valueChanged(double)), this, SLOT(updateStereo()));
+	connect(ui_->doubleSpinBox_stereo_maxSlope, SIGNAL(valueChanged(double)), this, SLOT(updateStereo()));
+	connect(ui_->checkBox_stereo_subpix, SIGNAL(stateChanged(int)), this, SLOT(updateStereo()));
+	ui_->label_stereo_inliers_name->setStyleSheet("QLabel {color : blue; }");
+	ui_->label_stereo_flowOutliers_name->setStyleSheet("QLabel {color : red; }");
+	ui_->label_stereo_slopeOutliers_name->setStyleSheet("QLabel {color : yellow; }");
+	ui_->label_stereo_disparityOutliers_name->setStyleSheet("QLabel {color : magenta; }");
+
+
+	// connect configuration changed
+	connect(ui_->graphViewer, SIGNAL(configChanged()), this, SLOT(configModified()));
+	//connect(ui_->graphicsView_A, SIGNAL(configChanged()), this, SLOT(configModified()));
+	//connect(ui_->graphicsView_B, SIGNAL(configChanged()), this, SLOT(configModified()));
+	// Graph view
+	connect(ui_->spinBox_iterations, SIGNAL(valueChanged(int)), this, SLOT(configModified()));
+	connect(ui_->checkBox_spanAllMaps, SIGNAL(stateChanged(int)), this, SLOT(configModified()));
+	connect(ui_->checkBox_ignoreCovariance, SIGNAL(stateChanged(int)), this, SLOT(configModified()));
+	connect(ui_->checkBox_ignorePoseCorrection, SIGNAL(stateChanged(int)), this, SLOT(configModified()));
+	connect(ui_->checkBox_ignoreGlobalLoop, SIGNAL(stateChanged(int)), this, SLOT(configModified()));
+	connect(ui_->checkBox_ignoreLocalLoopSpace, SIGNAL(stateChanged(int)), this, SLOT(configModified()));
+	connect(ui_->checkBox_ignoreLocalLoopTime, SIGNAL(stateChanged(int)), this, SLOT(configModified()));
+	connect(ui_->checkBox_ignoreUserLoop, SIGNAL(stateChanged(int)), this, SLOT(configModified()));
+	connect(ui_->comboBox_graphOptimizer, SIGNAL(currentIndexChanged(int)), this, SLOT(configModified()));
+	connect(ui_->checkBox_2dslam, SIGNAL(stateChanged(int)), this, SLOT(configModified()));
+	connect(ui_->spinBox_optimizationDepth, SIGNAL(valueChanged(int)), this, SLOT(configModified()));
+	connect(ui_->checkBox_gridErode, SIGNAL(stateChanged(int)), this, SLOT(configModified()));
+	connect(ui_->groupBox_gridFromProjection, SIGNAL(clicked(bool)), this, SLOT(configModified()));
+	connect(ui_->doubleSpinBox_gridCellSize, SIGNAL(valueChanged(double)), this, SLOT(configModified()));
+	connect(ui_->spinBox_projDecimation, SIGNAL(valueChanged(int)), this, SLOT(configModified()));
+	connect(ui_->doubleSpinBox_projMaxDepth, SIGNAL(valueChanged(double)), this, SLOT(configModified()));
+	connect(ui_->groupBox_posefiltering, SIGNAL(clicked(bool)), this, SLOT(configModified()));
+	connect(ui_->doubleSpinBox_posefilteringRadius, SIGNAL(valueChanged(double)), this, SLOT(configModified()));
+	connect(ui_->doubleSpinBox_posefilteringAngle, SIGNAL(valueChanged(double)), this, SLOT(configModified()));
+	// ICP parameters
+	connect(ui_->spinBox_icp_decimation, SIGNAL(valueChanged(int)), this, SLOT(configModified()));
+	connect(ui_->doubleSpinBox_icp_maxDepth, SIGNAL(valueChanged(double)), this, SLOT(configModified()));
+	connect(ui_->doubleSpinBox_icp_voxel, SIGNAL(valueChanged(double)), this, SLOT(configModified()));
+	connect(ui_->doubleSpinBox_icp_maxCorrespDistance, SIGNAL(valueChanged(double)), this, SLOT(configModified()));
+	connect(ui_->spinBox_icp_iteration, SIGNAL(valueChanged(int)), this, SLOT(configModified()));
+	connect(ui_->checkBox_icp_p2plane, SIGNAL(stateChanged(int)), this, SLOT(configModified()));
+	connect(ui_->spinBox_icp_normalKSearch, SIGNAL(valueChanged(int)), this, SLOT(configModified()));
+	connect(ui_->checkBox_icp_2d, SIGNAL(stateChanged(int)), this, SLOT(configModified()));
+	connect(ui_->doubleSpinBox_icp_minCorrespondenceRatio, SIGNAL(valueChanged(double)), this, SLOT(configModified()));
+	// Visual parameters
+	connect(ui_->groupBox_visual_recomputeFeatures, SIGNAL(clicked(bool)), this, SLOT(configModified()));
+	connect(ui_->comboBox_featureType, SIGNAL(currentIndexChanged(int)), this, SLOT(configModified()));
+	connect(ui_->comboBox_nnType, SIGNAL(currentIndexChanged(int)), this, SLOT(configModified()));
+	connect(ui_->checkBox_visual_2d, SIGNAL(stateChanged(int)), this, SLOT(configModified()));
+	connect(ui_->doubleSpinBox_visual_nndr, SIGNAL(valueChanged(double)), this, SLOT(configModified()));
+	connect(ui_->spinBox_visual_minCorrespondences, SIGNAL(valueChanged(int)), this, SLOT(configModified()));
+	connect(ui_->doubleSpinBox_visual_maxCorrespDistance, SIGNAL(valueChanged(double)), this, SLOT(configModified()));
+	connect(ui_->spinBox_visual_iteration, SIGNAL(valueChanged(int)), this, SLOT(configModified()));
+	connect(ui_->doubleSpinBox_visual_maxDepth, SIGNAL(valueChanged(double)), this, SLOT(configModified()));
+	connect(ui_->doubleSpinBox_detectMore_radius, SIGNAL(valueChanged(double)), this, SLOT(configModified()));
+	connect(ui_->doubleSpinBox_detectMore_angle, SIGNAL(valueChanged(double)), this, SLOT(configModified()));
+	connect(ui_->spinBox_detectMore_iterations, SIGNAL(valueChanged(int)), this, SLOT(configModified()));
+	//stereo parameters
+	connect(ui_->spinBox_stereo_flowIterations, SIGNAL(valueChanged(int)), this, SLOT(configModified()));
+	connect(ui_->spinBox_stereo_flowMaxLevel, SIGNAL(valueChanged(int)), this, SLOT(configModified()));
+	connect(ui_->spinBox_stereo_flowWinSize, SIGNAL(valueChanged(int)), this, SLOT(configModified()));
+	connect(ui_->spinBox_stereo_gfttBlockSize, SIGNAL(valueChanged(int)), this, SLOT(configModified()));
+	connect(ui_->doubleSpinBox_stereo_flowEps, SIGNAL(valueChanged(double)), this, SLOT(configModified()));
+	connect(ui_->doubleSpinBox_stereo_gfttMinDistance, SIGNAL(valueChanged(double)), this, SLOT(configModified()));
+	connect(ui_->doubleSpinBox_stereo_gfttQuality, SIGNAL(valueChanged(double)), this, SLOT(configModified()));
+	connect(ui_->doubleSpinBox_stereo_maxSlope, SIGNAL(valueChanged(double)), this, SLOT(configModified()));
+	connect(ui_->checkBox_stereo_subpix, SIGNAL(stateChanged(int)), this, SLOT(configModified()));
+	// dockwidget
+	QList<QDockWidget*> dockWidgets = this->findChildren<QDockWidget*>();
+	for(int i=0; i<dockWidgets.size(); ++i)
+	{
+		connect(dockWidgets[i], SIGNAL(dockLocationChanged(Qt::DockWidgetArea)), this, SLOT(configModified()));
+		connect(dockWidgets[i]->toggleViewAction(), SIGNAL(toggled(bool)), this, SLOT(configModified()));
+	}
+	ui_->dockWidget_constraints->installEventFilter(this);
+	ui_->dockWidget_graphView->installEventFilter(this);
+	ui_->dockWidget_stereoView->installEventFilter(this);
+	ui_->dockWidget_view3d->installEventFilter(this);
+	ui_->dockWidget_parameters->installEventFilter(this);
+}
+
+DatabaseViewer::~DatabaseViewer()
+{
+	delete ui_;
+	if(memory_)
+	{
+		delete memory_;
+	}
+}
+
+void DatabaseViewer::showCloseButton(bool visible)
+{
+	ui_->buttonBox->setVisible(visible);
+}
+
+void DatabaseViewer::configModified()
+{
+	this->setWindowModified(true);
+}
+
+QString DatabaseViewer::getIniFilePath() const
+{
+	QString privatePath = QDir::homePath() + "/.rtabmap";
+	if(!QDir(privatePath).exists())
+	{
+		QDir::home().mkdir(".rtabmap");
+	}
+	return privatePath + "/dbviewer.ini";
+}
+
+void DatabaseViewer::readSettings()
+{
+	QString path = getIniFilePath();
+	QSettings settings(path, QSettings::IniFormat);
+	settings.beginGroup("DatabaseViewer");
+
+	//load window state / geometry
+	QByteArray bytes;
+	bytes = settings.value("geometry", QByteArray()).toByteArray();
+	if(!bytes.isEmpty())
+	{
+		this->restoreGeometry(bytes);
+	}
+	bytes = settings.value("state", QByteArray()).toByteArray();
+	if(!bytes.isEmpty())
+	{
+		this->restoreState(bytes);
+	}
+	savedMaximized_ = settings.value("maximized", false).toBool();
+
+	// GraphViewer settings
+	ui_->graphViewer->loadSettings(settings, "GraphView");
+
+	settings.beginGroup("optimization");
+	ui_->spinBox_iterations->setValue(settings.value("iterations", ui_->spinBox_iterations->value()).toInt());
+	ui_->checkBox_spanAllMaps->setChecked(settings.value("spanToAllMaps", ui_->checkBox_spanAllMaps->isChecked()).toBool());
+	ui_->checkBox_ignoreCovariance->setChecked(settings.value("ignoreCovariance", ui_->checkBox_ignoreCovariance->isChecked()).toBool());
+	ui_->checkBox_ignorePoseCorrection->setChecked(settings.value("ignorePoseCorrection", ui_->checkBox_ignorePoseCorrection->isChecked()).toBool());
+	ui_->checkBox_ignoreGlobalLoop->setChecked(settings.value("ignoreGlobalLoop", ui_->checkBox_ignoreGlobalLoop->isChecked()).toBool());
+	ui_->checkBox_ignoreLocalLoopSpace->setChecked(settings.value("ignoreLocalLoopSpace", ui_->checkBox_ignoreLocalLoopSpace->isChecked()).toBool());
+	ui_->checkBox_ignoreLocalLoopTime->setChecked(settings.value("ignoreLocalLoopTime", ui_->checkBox_ignoreLocalLoopTime->isChecked()).toBool());
+	ui_->checkBox_ignoreUserLoop->setChecked(settings.value("ignoreUserLoop", ui_->checkBox_ignoreUserLoop->isChecked()).toBool());
+	ui_->comboBox_graphOptimizer->setCurrentIndex(settings.value("strategy", ui_->comboBox_graphOptimizer->currentIndex()).toInt());
+	ui_->checkBox_2dslam->setChecked(settings.value("slam2d", ui_->checkBox_2dslam->isChecked()).toBool());
+	ui_->spinBox_optimizationDepth->setValue(settings.value("depth", ui_->spinBox_optimizationDepth->value()).toInt());
+	ui_->checkBox_gridErode->setChecked(settings.value("erode", ui_->checkBox_gridErode->isChecked()).toBool());
+	settings.endGroup();
+
+	settings.beginGroup("grid");
+	ui_->groupBox_gridFromProjection->setChecked(settings.value("gridFromProj", ui_->groupBox_gridFromProjection->isChecked()).toBool());
+	ui_->doubleSpinBox_gridCellSize->setValue(settings.value("gridCellSize", ui_->doubleSpinBox_gridCellSize->value()).toDouble());
+	ui_->spinBox_projDecimation->setValue(settings.value("projDecimation", ui_->spinBox_projDecimation->value()).toInt());
+	ui_->doubleSpinBox_projMaxDepth->setValue(settings.value("projMaxDepth", ui_->doubleSpinBox_projMaxDepth->value()).toDouble());
+	ui_->groupBox_posefiltering->setChecked(settings.value("poseFiltering", ui_->groupBox_posefiltering->isChecked()).toBool());
+	ui_->doubleSpinBox_posefilteringRadius->setValue(settings.value("poseFilteringRadius", ui_->doubleSpinBox_posefilteringRadius->value()).toDouble());
+	ui_->doubleSpinBox_posefilteringAngle->setValue(settings.value("poseFilteringAngle", ui_->doubleSpinBox_posefilteringAngle->value()).toDouble());
+	settings.endGroup();
+
+	// ImageViews
+	//ui_->graphicsView_A->loadSettings(settings, "ImageViewA");
+	//ui_->graphicsView_B->loadSettings(settings, "ImageViewB");
+
+	// ICP parameters
+	settings.beginGroup("icp");
+	ui_->spinBox_icp_decimation->setValue(settings.value("decimation", ui_->spinBox_icp_decimation->value()).toInt());
+	ui_->doubleSpinBox_icp_maxDepth->setValue(settings.value("maxDepth", ui_->doubleSpinBox_icp_maxDepth->value()).toDouble());
+	ui_->doubleSpinBox_icp_voxel->setValue(settings.value("voxel", ui_->doubleSpinBox_icp_voxel->value()).toDouble());
+	ui_->doubleSpinBox_icp_maxCorrespDistance->setValue(settings.value("maxCorrDist", ui_->doubleSpinBox_icp_maxCorrespDistance->value()).toDouble());
+	ui_->spinBox_icp_iteration->setValue(settings.value("iterations", ui_->spinBox_icp_iteration->value()).toInt());
+	ui_->checkBox_icp_p2plane->setChecked(settings.value("point2place", ui_->checkBox_icp_p2plane->isChecked()).toBool());
+	ui_->spinBox_icp_normalKSearch->setValue(settings.value("normalKSearch", ui_->spinBox_icp_normalKSearch->value()).toInt());
+	ui_->checkBox_icp_2d->setChecked(settings.value("icp2d", ui_->checkBox_icp_2d->isChecked()).toBool());
+	ui_->doubleSpinBox_icp_minCorrespondenceRatio->setValue(settings.value("icpMinRatio", ui_->doubleSpinBox_icp_minCorrespondenceRatio->value()).toDouble());
+	settings.endGroup();
+
+	// Visual parameters
+	settings.beginGroup("visual");
+	ui_->groupBox_visual_recomputeFeatures->setChecked(settings.value("reextract", ui_->groupBox_visual_recomputeFeatures->isChecked()).toBool());
+	ui_->comboBox_featureType->setCurrentIndex(settings.value("featureType", ui_->comboBox_featureType->currentIndex()).toInt());
+	ui_->comboBox_nnType->setCurrentIndex(settings.value("nnType", ui_->comboBox_nnType->currentIndex()).toInt());
+	ui_->checkBox_visual_2d->setChecked(settings.value("force2d", ui_->checkBox_visual_2d->isChecked()).toBool());
+	ui_->doubleSpinBox_visual_nndr->setValue(settings.value("nndr", ui_->doubleSpinBox_visual_nndr->value()).toDouble());
+	ui_->spinBox_visual_minCorrespondences->setValue(settings.value("minCorr", ui_->spinBox_visual_minCorrespondences->value()).toInt());
+	ui_->doubleSpinBox_visual_maxCorrespDistance->setValue(settings.value("maxCorrDist", ui_->doubleSpinBox_visual_maxCorrespDistance->value()).toDouble());
+	ui_->spinBox_visual_iteration->setValue(settings.value("iterations", ui_->spinBox_visual_iteration->value()).toDouble());
+	ui_->doubleSpinBox_visual_maxDepth->setValue(settings.value("maxDepth", ui_->doubleSpinBox_visual_maxDepth->value()).toDouble());
+	ui_->doubleSpinBox_detectMore_radius->setValue(settings.value("detectMoreRadius", ui_->doubleSpinBox_detectMore_radius->value()).toDouble());
+	ui_->doubleSpinBox_detectMore_angle->setValue(settings.value("detectMoreAngle", ui_->doubleSpinBox_detectMore_angle->value()).toDouble());
+	ui_->spinBox_detectMore_iterations->setValue(settings.value("detectMoreIterations", ui_->spinBox_detectMore_iterations->value()).toInt());
+	settings.endGroup();
+
+	//Stereo parameters
+	settings.beginGroup("stereo");
+	ui_->spinBox_stereo_flowIterations->setValue(settings.value("flowIterations", ui_->spinBox_stereo_flowIterations->value()).toInt());
+	ui_->spinBox_stereo_flowMaxLevel->setValue(settings.value("flowMaxLevel", ui_->spinBox_stereo_flowMaxLevel->value()).toInt());
+	ui_->spinBox_stereo_flowWinSize->setValue(settings.value("flowWinSize", ui_->spinBox_stereo_flowWinSize->value()).toInt());
+	ui_->spinBox_stereo_gfttBlockSize->setValue(settings.value("gfttBlockSize", ui_->spinBox_stereo_gfttBlockSize->value()).toInt());
+	ui_->doubleSpinBox_stereo_flowEps->setValue(settings.value("flowEps", ui_->doubleSpinBox_stereo_flowEps->value()).toDouble());
+	ui_->doubleSpinBox_stereo_gfttMinDistance->setValue(settings.value("gfttMinDistance", ui_->doubleSpinBox_stereo_gfttMinDistance->value()).toDouble());
+	ui_->doubleSpinBox_stereo_gfttQuality->setValue(settings.value("gfttQuality", ui_->doubleSpinBox_stereo_gfttQuality->value()).toDouble());
+	ui_->doubleSpinBox_stereo_maxSlope->setValue(settings.value("maxSlope", ui_->doubleSpinBox_stereo_maxSlope->value()).toDouble());
+	ui_->checkBox_stereo_subpix->setChecked(settings.value("subpix", ui_->checkBox_stereo_subpix->isChecked()).toBool());
+	settings.endGroup();
+
+	settings.endGroup(); // DatabaseViewer
+}
+
+void DatabaseViewer::writeSettings()
+{
+	QString path = getIniFilePath();
+	QSettings settings(path, QSettings::IniFormat);
+	settings.beginGroup("DatabaseViewer");
+
+	//save window state / geometry
+	if(!this->isMaximized())
+	{
+		settings.setValue("geometry", this->saveGeometry());
+	}
+	settings.setValue("state", this->saveState());
+	settings.setValue("maximized", this->isMaximized());
+	savedMaximized_ = this->isMaximized();
+
+	// save GraphViewer settings
+	ui_->graphViewer->saveSettings(settings, "GraphView");
+
+	// save optimization settings
+	settings.beginGroup("optimization");
+	settings.setValue("iterations", ui_->spinBox_iterations->value());
+	settings.setValue("spanToAllMaps", ui_->checkBox_spanAllMaps->isChecked());
+	settings.setValue("ignoreCovariance", ui_->checkBox_ignoreCovariance->isChecked());
+	settings.setValue("ignorePoseCorrection", ui_->checkBox_ignorePoseCorrection->isChecked());
+	settings.setValue("ignoreGlobalLoop", ui_->checkBox_ignoreGlobalLoop->isChecked());
+	settings.setValue("ignoreLocalLoopSpace", ui_->checkBox_ignoreLocalLoopSpace->isChecked());
+	settings.setValue("ignoreLocalLoopTime", ui_->checkBox_ignoreLocalLoopTime->isChecked());
+	settings.setValue("ignoreUserLoop", ui_->checkBox_ignoreUserLoop->isChecked());
+	settings.setValue("strategy", ui_->comboBox_graphOptimizer->currentIndex());
+	settings.setValue("slam2d", ui_->checkBox_2dslam->isChecked());
+	settings.setValue("depth", ui_->spinBox_optimizationDepth->value());
+	settings.setValue("erode", ui_->checkBox_gridErode->isChecked());
+	settings.endGroup();
+
+	// save Grid settings
+	settings.beginGroup("grid");
+	settings.setValue("gridFromProj", ui_->groupBox_gridFromProjection->isChecked());
+	settings.setValue("gridCellSize", ui_->doubleSpinBox_gridCellSize->value());
+	settings.setValue("projDecimation", ui_->spinBox_projDecimation->value());
+	settings.setValue("projMaxDepth", ui_->doubleSpinBox_projMaxDepth->value());
+	settings.setValue("poseFiltering", ui_->groupBox_posefiltering->isChecked());
+	settings.setValue("poseFilteringRadius", ui_->doubleSpinBox_posefilteringRadius->value());
+	settings.setValue("poseFilteringAngle", ui_->doubleSpinBox_posefilteringAngle->value());
+	settings.endGroup();
+
+	// ImageViews
+	//ui_->graphicsView_A->saveSettings(settings, "ImageViewA");
+	//ui_->graphicsView_B->saveSettings(settings, "ImageViewB");
+
+	// save ICP parameters
+	settings.beginGroup("icp");
+	settings.setValue("decimation", ui_->spinBox_icp_decimation->value());
+	settings.setValue("maxDepth", ui_->doubleSpinBox_icp_maxDepth->value());
+	settings.setValue("voxel", ui_->doubleSpinBox_icp_voxel->value());
+	settings.setValue("maxCorrDist", ui_->doubleSpinBox_icp_maxCorrespDistance->value());
+	settings.setValue("iterations", ui_->spinBox_icp_iteration->value());
+	settings.setValue("point2place", ui_->checkBox_icp_p2plane->isChecked());
+	settings.setValue("normalKSearch", ui_->spinBox_icp_normalKSearch->value());
+	settings.setValue("icp2d", ui_->checkBox_icp_2d->isChecked());
+	settings.setValue("icpMinRatio", ui_->doubleSpinBox_icp_minCorrespondenceRatio->value());
+	settings.endGroup();
+
+	// save Visual parameters
+	settings.beginGroup("visual");
+	settings.setValue("reextract", ui_->groupBox_visual_recomputeFeatures->isChecked());
+	settings.setValue("featureType", ui_->comboBox_featureType->currentIndex());
+	settings.setValue("nnType", ui_->comboBox_nnType->currentIndex());
+	settings.setValue("force2d", ui_->checkBox_visual_2d->isChecked());
+	settings.setValue("nndr", ui_->doubleSpinBox_visual_nndr->value());
+	settings.setValue("minCorr", ui_->spinBox_visual_minCorrespondences->value());
+	settings.setValue("maxCorrDist", ui_->doubleSpinBox_visual_maxCorrespDistance->value());
+	settings.setValue("iterations", ui_->spinBox_visual_iteration->value());
+	settings.setValue("maxDepth", ui_->doubleSpinBox_visual_maxDepth->value());
+	settings.setValue("detectMoreRadius", ui_->doubleSpinBox_detectMore_radius->value());
+	settings.setValue("detectMoreAngle", ui_->doubleSpinBox_detectMore_angle->value());
+	settings.setValue("detectMoreIterations", ui_->spinBox_detectMore_iterations->value());
+	settings.endGroup();
+
+	//Stereo parameters
+	settings.beginGroup("stereo");
+	settings.setValue("flowIterations", ui_->spinBox_stereo_flowIterations->value());
+	settings.setValue("flowMaxLevel", ui_->spinBox_stereo_flowMaxLevel->value());
+	settings.setValue("flowWinSize", ui_->spinBox_stereo_flowWinSize->value());
+	settings.setValue("gfttBlockSize", ui_->spinBox_stereo_gfttBlockSize->value());
+	settings.setValue("flowEps", ui_->doubleSpinBox_stereo_flowEps->value());
+	settings.setValue("gfttMinDistance", ui_->doubleSpinBox_stereo_gfttMinDistance->value());
+	settings.setValue("gfttQuality", ui_->doubleSpinBox_stereo_gfttQuality->value());
+	settings.setValue("maxSlope", ui_->doubleSpinBox_stereo_maxSlope->value());
+	settings.setValue("subpix", ui_->checkBox_stereo_subpix->isChecked());
+	settings.endGroup();
+
+	settings.endGroup(); // DatabaseViewer
+
+	this->setWindowModified(false);
+}
+
+void DatabaseViewer::openDatabase()
+{
+	QString path = QFileDialog::getOpenFileName(this, tr("Select file"), pathDatabase_, tr("Databases (*.db)"));
+	if(!path.isEmpty())
+	{
+		openDatabase(path);
+	}
+}
+
+bool DatabaseViewer::openDatabase(const QString & path)
+{
+	UDEBUG("Open database \"%s\"", path.toStdString().c_str());
+	if(QFile::exists(path))
+	{
+		if(memory_)
+		{
+			delete memory_;
+			memory_ = 0;
+			ids_.clear();
+			idToIndex_.clear();
+			neighborLinks_.clear();
+			loopLinks_.clear();
+			graphes_.clear();
+			graphLinks_.clear();
+			poses_.clear();
+			mapIds_.clear();
+			links_.clear();
+			linksAdded_.clear();
+			linksRefined_.clear();
+			linksRemoved_.clear();
+			localMaps_.clear();
+			ui_->actionGenerate_TORO_graph_graph->setEnabled(false);
+			ui_->checkBox_showOptimized->setEnabled(false);
+		}
+
+		std::string driverType = "sqlite3";
+		rtabmap::ParametersMap parameters;
+		parameters.insert(rtabmap::ParametersPair(rtabmap::Parameters::kDbSqlite3InMemory(), "false"));
+		parameters.insert(rtabmap::ParametersPair(rtabmap::Parameters::kMemIncrementalMemory(), "false"));
+		parameters.insert(rtabmap::ParametersPair(rtabmap::Parameters::kMemInitWMWithAllNodes(), "true"));
+		// use BruteForce dictionary because we don't know which type of descriptors are saved in database
+		parameters.insert(rtabmap::ParametersPair(rtabmap::Parameters::kKpNNStrategy(), "3"));
+
+		memory_ = new rtabmap::Memory();
+
+		if(!memory_->init(path.toStdString(), false, parameters))
+		{
+			QMessageBox::warning(this, "Database error", tr("Can't open database \"%1\"").arg(path));
+		}
+		else
+		{
+			pathDatabase_ = UDirectory::getDir(path.toStdString()).c_str();
+			updateIds();
+			return true;
+		}
+	}
+	else
+	{
+		QMessageBox::warning(this, "Database error", tr("Database \"%1\" does not exist.").arg(path));
+	}
+	return false;
+}
+
+void DatabaseViewer::closeEvent(QCloseEvent* event)
+{
+	//write settings before quit?
+	bool save = false;
+	if(this->isWindowModified())
+	{
+		QMessageBox::Button b=QMessageBox::question(this,
+				tr("Database Viewer"),
+				tr("There are unsaved changed settings. Save them?"),
+				QMessageBox::Save | QMessageBox::Cancel | QMessageBox::Discard);
+		if(b == QMessageBox::Save)
+		{
+			save = true;
+		}
+		else if(b != QMessageBox::Discard)
+		{
+			event->ignore();
+			return;
+		}
+	}
+
+	if(save)
+	{
+		writeSettings();
+	}
+
+	if(linksAdded_.size() || linksRefined_.size() || linksRemoved_.size())
+	{
+		QMessageBox::StandardButton button = QMessageBox::question(this,
+				tr("Links modified"),
+				tr("Some links are modified (%1 added, %2 refined, %3 removed), do you want to save them?")
+				.arg(linksAdded_.size()).arg(linksRefined_.size()).arg(linksRemoved_.size()),
+				QMessageBox::Cancel | QMessageBox::Yes | QMessageBox::No,
+				QMessageBox::Cancel);
+
+		if(button == QMessageBox::Yes)
+		{
+			// Added links
+			for(std::multimap<int, rtabmap::Link>::iterator iter=linksAdded_.begin(); iter!=linksAdded_.end(); ++iter)
+			{
+				std::multimap<int, rtabmap::Link>::iterator refinedIter = rtabmap::graph::findLink(linksRefined_, iter->second.from(), iter->second.to());
+				if(refinedIter != linksRefined_.end())
+				{
+					memory_->addLink(Link(
+							refinedIter->second.from(),
+							refinedIter->second.to(),
+							refinedIter->second.type(),
+							refinedIter->second.transform(),
+							refinedIter->second.infMatrix()));
+				}
+				else
+				{
+					memory_->addLink(Link(
+							iter->second.from(),
+							iter->second.to(),
+							iter->second.type(),
+							iter->second.transform(),
+							iter->second.infMatrix()));
+				}
+			}
+
+			//Refined links
+			for(std::multimap<int, rtabmap::Link>::iterator iter=linksRefined_.begin(); iter!=linksRefined_.end(); ++iter)
+			{
+				if(!containsLink(linksAdded_, iter->second.from(), iter->second.to()))
+				{
+					memory_->updateLink(
+							iter->second.from(),
+							iter->second.to(),
+							iter->second.transform(),
+							iter->second.infMatrix());
+				}
+			}
+
+			// Rejected links
+			for(std::multimap<int, rtabmap::Link>::iterator iter=linksRemoved_.begin(); iter!=linksRemoved_.end(); ++iter)
+			{
+				memory_->removeLink(iter->second.to(), iter->second.from());
+			}
+		}
+
+		if(button == QMessageBox::Yes || button == QMessageBox::No)
+		{
+			event->accept();
+		}
+		else
+		{
+			event->ignore();
+		}
+	}
+	else
+	{
+		event->accept();
+	}
+
+	if(event->isAccepted())
+	{
+		if(memory_)
+		{
+			delete memory_;
+			memory_ = 0;
+		}
+	}
+}
+
+void DatabaseViewer::showEvent(QShowEvent* anEvent)
+{
+	this->setWindowModified(false);
+
+	if(ui_->graphViewer->isVisible() && graphes_.size() && localMaps_.size()==0)
+	{
+		sliderIterationsValueChanged((int)graphes_.size()-1);
+	}
+}
+
+void DatabaseViewer::moveEvent(QMoveEvent* anEvent)
+{
+	if(this->isVisible())
+	{
+		// HACK, there is a move event when the window is shown the first time.
+		if(!firstCall_)
+		{
+			this->configModified();
+		}
+		firstCall_ = false;
+	}
+}
+
+void DatabaseViewer::resizeEvent(QResizeEvent* anEvent)
+{
+	if(this->isVisible())
+	{
+		this->configModified();
+	}
+}
+
+bool DatabaseViewer::eventFilter(QObject *obj, QEvent *event)
+{
+	if (event->type() == QEvent::Resize && qobject_cast<QDockWidget*>(obj))
+	{
+		this->setWindowModified(true);
+	}
+	return QWidget::eventFilter(obj, event);
+}
+
+
+void DatabaseViewer::exportDatabase()
+{
+	if(!memory_ || ids_.size() == 0)
+	{
+		return;
+	}
+
+	rtabmap::ExportDialog dialog;
+
+	if(dialog.exec())
+	{
+		if(!dialog.outputPath().isEmpty())
+		{
+			int framesIgnored = dialog.framesIgnored();
+			double frameRate = dialog.targetFramerate();
+			int sessionExported = dialog.sessionExported();
+			QString path = dialog.outputPath();
+			rtabmap::DataRecorder recorder;
+			QList<int> ids;
+
+			double previousStamp = 0;
+			std::vector<double> delays(ids_.size());
+			int oi=0;
+			std::map<int, Transform> poses;
+			for(int i=0; i<ids_.size(); i+=1+framesIgnored)
+			{
+				Transform odomPose;
+				int weight = -1;
+				int mapId = -1;
+				std::string label;
+				double stamp = 0;
+				std::vector<unsigned char> userData;
+				if(memory_->getNodeInfo(ids_[i], odomPose, mapId, weight, label, stamp, userData, true))
+				{
+					if(frameRate == 0 ||
+					   previousStamp == 0 ||
+					   stamp == 0 ||
+					   stamp - previousStamp >= 1.0/frameRate)
+					{
+						if(sessionExported < 0 || sessionExported == mapId)
+						{
+							ids.push_back(ids_[i]);
+
+							if(previousStamp && stamp)
+							{
+								delays[oi++] = stamp - previousStamp;
+							}
+							previousStamp = stamp;
+
+							poses.insert(std::make_pair(ids_[i], odomPose));
+						}
+					}
+					if(sessionExported >= 0 && mapId > sessionExported)
+					{
+						break;
+					}
+				}
+			}
+			delays.resize(oi);
+
+			if(recorder.init(path, false))
+			{
+				rtabmap::DetailedProgressDialog * progressDialog = new rtabmap::DetailedProgressDialog(this);
+				progressDialog->setAttribute(Qt::WA_DeleteOnClose);
+				progressDialog->setMaximumSteps(ids.size());
+				progressDialog->show();
+
+				for(int i=0; i<ids.size(); ++i)
+				{
+					int id = ids.at(i);
+
+					SensorData data = memory_->getNodeData(id, true);
+					cv::Mat covariance = cv::Mat::eye(6,6,CV_64FC1);
+					if(dialog.isOdomExported())
+					{
+						if(memory_->getSignature(id) == 0)
+						{
+							UERROR("could not find node %d in memory.", id);
+						}
+						else
+						{
+							covariance = memory_->getSignature(id)->getPoseCovariance();
+						}
+					}
+
+					rtabmap::SensorData sensorData;
+					if(data.cameraModels().size())
+					{
+						sensorData = rtabmap::SensorData(
+							dialog.isDepth2dExported()?data.laserScanRaw():cv::Mat(),
+							dialog.isDepth2dExported()?data.laserScanMaxPts():0,
+							dialog.isRgbExported()?data.imageRaw():cv::Mat(),
+							dialog.isDepthExported()?data.depthOrRightRaw():cv::Mat(),
+							data.cameraModels(),
+							data.id(),
+							data.stamp(),
+							dialog.isUserDataExported()?data.userData():std::vector<unsigned char>());
+					}
+					else
+					{
+						sensorData = rtabmap::SensorData(
+							dialog.isDepth2dExported()?data.laserScanRaw():cv::Mat(),
+							dialog.isDepth2dExported()?data.laserScanMaxPts():0,
+							dialog.isRgbExported()?data.imageRaw():cv::Mat(),
+							dialog.isDepthExported()?data.depthOrRightRaw():cv::Mat(),
+							data.stereoCameraModel(),
+							data.id(),
+							data.stamp(),
+							dialog.isUserDataExported()?data.userData():std::vector<unsigned char>());
+					}
+
+					recorder.addData(sensorData, dialog.isOdomExported()?poses.at(id):Transform(), covariance);
+
+					progressDialog->appendText(tr("Exported node %1").arg(id));
+					progressDialog->incrementStep();
+					QApplication::processEvents();
+				}
+				progressDialog->setValue(progressDialog->maximumSteps());
+				if(delays.size())
+				{
+					progressDialog->appendText(tr("Average frame rate=%1 Hz (Min=%2, Max=%3)")
+							.arg(1.0/uMean(delays)).arg(1.0/uMax(delays)).arg(1.0/uMin(delays)));
+				}
+				progressDialog->appendText(tr("Export finished to \"%1\"!").arg(path));
+			}
+			else
+			{
+				UERROR("DataRecorder init failed?!");
+			}
+		}
+		else
+		{
+			QMessageBox::warning(this, tr("Cannot export database"), tr("An output path must be set!"));
+		}
+	}
+}
+
+void DatabaseViewer::extractImages()
+{
+	if(!memory_ || ids_.size() == 0)
+	{
+		return;
+	}
+
+	QString path = QFileDialog::getExistingDirectory(this, tr("Select directory where to save images..."), QDir::homePath());
+	if(!path.isNull())
+	{
+		for(int i=0; i<ids_.size(); i+=1)
+		{
+			int id = ids_.at(i);
+			cv::Mat compressedRgb = memory_->getImageCompressed(id);
+			if(!compressedRgb.empty())
+			{
+				cv::Mat imageMat = rtabmap::uncompressImage(compressedRgb);
+				cv::imwrite(QString("%1/%2.png").arg(path).arg(id).toStdString(), imageMat);
+				UINFO(QString("Saved %1/%2.png").arg(path).arg(id).toStdString().c_str());
+			}
+		}
+	}
+}
+
+void DatabaseViewer::updateIds()
+{
+	if(!memory_)
+	{
+		return;
+	}
+
+	std::set<int> ids = memory_->getAllSignatureIds();
+	ids_ = QList<int>::fromStdList(std::list<int>(ids.begin(), ids.end()));
+	idToIndex_.clear();
+	mapIds_.clear();
+	for(int i=0; i<ids_.size(); ++i)
+	{
+		idToIndex_.insert(ids_[i], i);
+
+		Transform p;
+		int w;
+		std::string l;
+		double s;
+		std::vector<unsigned char> d;
+		int mapId;
+		memory_->getNodeInfo(ids_[i], p, mapId, w, l, s, d, true);
+		mapIds_.insert(std::make_pair(ids_[i], mapId));
+	}
+
+	poses_.clear();
+	links_.clear();
+	linksAdded_.clear();
+	linksRefined_.clear();
+	linksRemoved_.clear();
+	ui_->label_optimizeFrom->setText(tr("Optimize from"));
+	if(memory_->getLastWorkingSignature())
+	{
+		//get constraints only for parent links
+
+		memory_->getMetricConstraints(ids, poses_, links_, true);
+
+		if(poses_.size())
+		{
+			bool nullPoses = poses_.begin()->second.isNull();
+			for(std::map<int,Transform>::iterator iter=poses_.begin(); iter!=poses_.end(); ++iter)
+			{
+				if((!iter->second.isNull() && nullPoses) ||
+					(iter->second.isNull() && !nullPoses))
+				{
+					if(iter->second.isNull())
+					{
+						UWARN("Pose %d is null!", iter->first);
+					}
+					UWARN("Mixed valid and null poses! Ignoring graph...");
+					poses_.clear();
+					links_.clear();
+					break;
+				}
+			}
+			if(nullPoses)
+			{
+				poses_.clear();
+				links_.clear();
+			}
+
+			int first = *ids.begin();
+			ui_->spinBox_optimizationsFrom->setRange(first, memory_->getLastWorkingSignature()->id());
+			ui_->spinBox_optimizationsFrom->setValue(memory_->getLastWorkingSignature()->id());
+			ui_->label_optimizeFrom->setText(tr("Optimize from [%1, %2]").arg(first).arg(memory_->getLastWorkingSignature()->id()));
+		}
+	}
+
+	ui_->actionGenerate_TORO_graph_graph->setEnabled(false);
+	graphes_.clear();
+	graphLinks_.clear();
+	neighborLinks_.clear();
+	loopLinks_.clear();
+	for(std::multimap<int, rtabmap::Link>::iterator iter = links_.begin(); iter!=links_.end(); ++iter)
+	{
+		if(!iter->second.transform().isNull())
+		{
+			if(iter->second.type() == rtabmap::Link::kNeighbor)
+			{
+				neighborLinks_.append(iter->second);
+			}
+			else
+			{
+				loopLinks_.append(iter->second);
+			}
+		}
+		else
+		{
+			UERROR("Transform null for link from %d to %d", iter->first, iter->second.to());
+		}
+	}
+
+	UINFO("Loaded %d ids", ids_.size());
+
+	if(ids_.size())
+	{
+		ui_->horizontalSlider_A->setMinimum(0);
+		ui_->horizontalSlider_B->setMinimum(0);
+		ui_->horizontalSlider_A->setMaximum(ids_.size()-1);
+		ui_->horizontalSlider_B->setMaximum(ids_.size()-1);
+		ui_->horizontalSlider_A->setEnabled(true);
+		ui_->horizontalSlider_B->setEnabled(true);
+		ui_->horizontalSlider_A->setSliderPosition(0);
+		ui_->horizontalSlider_B->setSliderPosition(0);
+		sliderAValueChanged(0);
+		sliderBValueChanged(0);
+	}
+	else
+	{
+		ui_->horizontalSlider_A->setEnabled(false);
+		ui_->horizontalSlider_B->setEnabled(false);
+		ui_->label_idA->setText("NaN");
+		ui_->label_idB->setText("NaN");
+	}
+
+	if(neighborLinks_.size())
+	{
+		ui_->horizontalSlider_neighbors->setMinimum(0);
+		ui_->horizontalSlider_neighbors->setMaximum(neighborLinks_.size()-1);
+		ui_->horizontalSlider_neighbors->setEnabled(true);
+		ui_->horizontalSlider_neighbors->setSliderPosition(0);
+	}
+	else
+	{
+		ui_->horizontalSlider_neighbors->setEnabled(false);
+	}
+
+	if(ids_.size())
+	{
+		updateLoopClosuresSlider();
+		updateGraphView();
+	}
+}
+
+void DatabaseViewer::generateGraph()
+{
+	if(!memory_)
+	{
+		QMessageBox::warning(this, tr("Cannot generate a graph"), tr("A database must must loaded first...\nUse File->Open database."));
+		return;
+	}
+
+	QString path = QFileDialog::getSaveFileName(this, tr("Save File"), pathDatabase_+"/Graph.dot", tr("Graphiz file (*.dot)"));
+	if(!path.isEmpty())
+	{
+		memory_->generateGraph(path.toStdString());
+	}
+}
+
+void DatabaseViewer::generateLocalGraph()
+{
+	if(!ids_.size() || !memory_)
+	{
+		QMessageBox::warning(this, tr("Cannot generate a graph"), tr("The database is empty..."));
+		return;
+	}
+	bool ok = false;
+	int id = QInputDialog::getInt(this, tr("Around which location?"), tr("Location ID"), ids_.first(), ids_.first(), ids_.last(), 1, &ok);
+
+	if(ok)
+	{
+		int margin = QInputDialog::getInt(this, tr("Depth around the location?"), tr("Margin"), 4, 1, 100, 1, &ok);
+		if(ok)
+		{
+			QString path = QFileDialog::getSaveFileName(this, tr("Save File"), pathDatabase_+"/Graph" + QString::number(id) + ".dot", tr("Graphiz file (*.dot)"));
+			if(!path.isEmpty())
+			{
+				std::map<int, int> ids = memory_->getNeighborsId(id, margin, -1, false);
+
+				if(ids.size() > 0)
+				{
+					ids.insert(std::pair<int,int>(id, 0));
+					std::set<int> idsSet;
+					for(std::map<int, int>::iterator iter = ids.begin(); iter!=ids.end(); ++iter)
+					{
+						idsSet.insert(idsSet.end(), iter->first);
+						UINFO("Node %d", iter->first);
+					}
+					UINFO("idsSet=%d", idsSet.size());
+					memory_->generateGraph(path.toStdString(), idsSet);
+				}
+				else
+				{
+					QMessageBox::critical(this, tr("Error"), tr("No neighbors found for signature %1.").arg(id));
+				}
+			}
+		}
+	}
+}
+
+void DatabaseViewer::generateTOROGraph()
+{
+	if(!graphes_.size() || !graphLinks_.size())
+	{
+		QMessageBox::warning(this, tr("Cannot generate a TORO graph"), tr("No poses or no links..."));
+		return;
+	}
+	bool ok = false;
+	int id = QInputDialog::getInt(this, tr("Which iteration?"), tr("Iteration (0 -> %1)").arg((int)graphes_.size()-1), (int)graphes_.size()-1, 0, (int)graphes_.size()-1, 1, &ok);
+
+	if(ok)
+	{
+		QString path = QFileDialog::getSaveFileName(this, tr("Save File"), pathDatabase_+"/constraints" + QString::number(id) + ".graph", tr("TORO file (*.graph)"));
+		if(!path.isEmpty())
+		{
+			graph::TOROOptimizer::saveGraph(path.toStdString(), uValueAt(graphes_, id), graphLinks_);
+		}
+	}
+}
+
+void DatabaseViewer::view3DMap()
+{
+	if(!ids_.size() || !memory_)
+	{
+		QMessageBox::warning(this, tr("Cannot view 3D map"), tr("The database is empty..."));
+		return;
+	}
+	if(graphes_.empty())
+	{
+		this->updateGraphView();
+		if(graphes_.empty() || ui_->horizontalSlider_iterations->maximum() != (int)graphes_.size()-1)
+		{
+			QMessageBox::warning(this, tr("Cannot generate a graph"), tr("No graph in database?!"));
+			return;
+		}
+	}
+	bool ok = false;
+	QStringList items;
+	items.append("1");
+	items.append("2");
+	items.append("4");
+	items.append("8");
+	items.append("16");
+	QString item = QInputDialog::getItem(this, tr("Decimation?"), tr("Image decimation"), items, 2, false, &ok);
+	if(ok)
+	{
+		int decimation = item.toInt();
+		double maxDepth = QInputDialog::getDouble(this, tr("Camera depth?"), tr("Maximum depth (m, 0=no max):"), 4.0, 0, 100, 2, &ok);
+		if(ok)
+		{
+			std::map<int, Transform> optimizedPoses = uValueAt(graphes_, ui_->horizontalSlider_iterations->value());
+			if(ui_->groupBox_posefiltering->isChecked())
+			{
+				optimizedPoses = graph::radiusPosesFiltering(optimizedPoses,
+						ui_->doubleSpinBox_posefilteringRadius->value(),
+						ui_->doubleSpinBox_posefilteringAngle->value()*CV_PI/180.0);
+			}
+			if(optimizedPoses.size() > 0)
+			{
+				rtabmap::DetailedProgressDialog progressDialog(this);
+				progressDialog.setMaximumSteps((int)optimizedPoses.size());
+				progressDialog.show();
+
+				// create a window
+				QDialog * window = new QDialog(this, Qt::Window);
+				window->setModal(this->isModal());
+				window->setWindowTitle(tr("3D Map"));
+				window->setMinimumWidth(800);
+				window->setMinimumHeight(600);
+
+				rtabmap::CloudViewer * viewer = new rtabmap::CloudViewer(window);
+
+				QVBoxLayout *layout = new QVBoxLayout();
+				layout->addWidget(viewer);
+				viewer->setCameraLockZ(false);
+				window->setLayout(layout);
+				connect(window, SIGNAL(finished(int)), viewer, SLOT(clear()));
+
+				window->show();
+
+				for(std::map<int, Transform>::const_iterator iter = optimizedPoses.begin(); iter!=optimizedPoses.end(); ++iter)
+				{
+					rtabmap::Transform pose = iter->second;
+					if(!pose.isNull())
+					{
+						SensorData data = memory_->getNodeData(iter->first, true);
+						pcl::PointCloud<pcl::PointXYZRGB>::Ptr cloud;
+						UASSERT(data.imageRaw().empty() || data.imageRaw().type()==CV_8UC3 || data.imageRaw().type() == CV_8UC1);
+						UASSERT(data.depthOrRightRaw().empty() || data.depthOrRightRaw().type()==CV_8UC1 || data.depthOrRightRaw().type() == CV_16UC1 || data.depthOrRightRaw().type() == CV_32FC1);
+						cloud = util3d::cloudRGBFromSensorData(data, decimation, maxDepth);
+
+						if(cloud->size())
+						{
+							QColor color = Qt::red;
+							int mapId, weight;
+							Transform odomPose;
+							std::string label;
+							double stamp;
+							std::vector<unsigned char> userData;
+							if(memory_->getNodeInfo(iter->first, odomPose, mapId, weight, label, stamp, userData, true))
+							{
+								color = (Qt::GlobalColor)(mapId % 12 + 7 );
+							}
+
+							viewer->addCloud(uFormat("cloud%d", iter->first), cloud, pose, color);
+
+							UINFO("Generated %d (%d points)", iter->first, cloud->size());
+							progressDialog.appendText(QString("Generated %1 (%2 points)").arg(iter->first).arg(cloud->size()));
+						}
+						else
+						{
+							UINFO("Empty cloud %d", iter->first);
+							progressDialog.appendText(QString("Empty cloud %1").arg(iter->first));
+						}
+						progressDialog.incrementStep();
+						QApplication::processEvents();
+					}
+				}
+				progressDialog.setValue(progressDialog.maximumSteps());
+			}
+			else
+			{
+				QMessageBox::critical(this, tr("Error"), tr("No neighbors found for node %1.").arg(ui_->spinBox_optimizationsFrom->value()));
+			}
+		}
+	}
+}
+
+void DatabaseViewer::generate3DMap()
+{
+	if(!ids_.size() || !memory_)
+	{
+		QMessageBox::warning(this, tr("Cannot generate a graph"), tr("The database is empty..."));
+		return;
+	}
+	bool ok = false;
+	QStringList items;
+	items.append("1");
+	items.append("2");
+	items.append("4");
+	items.append("8");
+	items.append("16");
+	QString item = QInputDialog::getItem(this, tr("Decimation?"), tr("Image decimation"), items, 2, false, &ok);
+	if(ok)
+	{
+		int decimation = item.toInt();
+		double maxDepth = QInputDialog::getDouble(this, tr("Camera depth?"), tr("Maximum depth (m, 0=no max):"), 4.0, 0, 100, 2, &ok);
+		if(ok)
+		{
+			QString path = QFileDialog::getExistingDirectory(this, tr("Save directory"), pathDatabase_);
+			if(!path.isEmpty())
+			{
+				std::map<int, Transform> optimizedPoses = uValueAt(graphes_, ui_->horizontalSlider_iterations->value());
+				if(ui_->groupBox_posefiltering->isChecked())
+				{
+					optimizedPoses = graph::radiusPosesFiltering(optimizedPoses,
+							ui_->doubleSpinBox_posefilteringRadius->value(),
+							ui_->doubleSpinBox_posefilteringAngle->value()*CV_PI/180.0);
+				}
+				if(optimizedPoses.size() > 0)
+				{
+					rtabmap::DetailedProgressDialog progressDialog;
+					progressDialog.setMaximumSteps((int)optimizedPoses.size());
+					progressDialog.show();
+
+					for(std::map<int, Transform>::const_iterator iter = optimizedPoses.begin(); iter!=optimizedPoses.end(); ++iter)
+					{
+						const rtabmap::Transform & pose = iter->second;
+						if(!pose.isNull())
+						{
+							SensorData data = memory_->getNodeData(iter->first, true);
+							pcl::PointCloud<pcl::PointXYZRGB>::Ptr cloud;
+							UASSERT(data.imageRaw().empty() || data.imageRaw().type()==CV_8UC3 || data.imageRaw().type() == CV_8UC1);
+							UASSERT(data.depthOrRightRaw().empty() || data.depthOrRightRaw().type()==CV_8UC1 || data.depthOrRightRaw().type() == CV_16UC1 || data.depthOrRightRaw().type() == CV_32FC1);
+							cloud = util3d::cloudRGBFromSensorData(data, decimation, maxDepth);
+							std::string name = uFormat("%s/node%d.pcd", path.toStdString().c_str(), iter->first);
+							if(cloud->size())
+							{
+								cloud = rtabmap::util3d::transformPointCloud(cloud, pose);
+								pcl::io::savePCDFile(name, *cloud);
+								UINFO("Saved %s (%d points)", name.c_str(), cloud->size());
+								progressDialog.appendText(QString("Saved %1 (%2 points)").arg(name.c_str()).arg(cloud->size()));
+							}
+							else
+							{
+								UINFO("Ignored empty cloud %s", name.c_str());
+								progressDialog.appendText(QString("Ignored empty cloud %1").arg(name.c_str()));
+							}
+							progressDialog.incrementStep();
+							QApplication::processEvents();
+						}
+					}
+					progressDialog.setValue(progressDialog.maximumSteps());
+
+					QMessageBox::information(this, tr("Finished"), tr("%1 clouds generated to %2.").arg(optimizedPoses.size()).arg(path));
+				}
+				else
+				{
+					QMessageBox::critical(this, tr("Error"), tr("No neighbors found for node %1.").arg(ui_->spinBox_optimizationsFrom->value()));
+				}
+			}
+		}
+	}
+}
+
+void DatabaseViewer::detectMoreLoopClosures()
+{
+	const std::map<int, Transform> & optimizedPoses = graphes_.back();
+
+	int iterations = ui_->spinBox_detectMore_iterations->value();
+	UASSERT(iterations > 0);
+	int added = 0;
+	for(int n=0; n<iterations; ++n)
+	{
+		UINFO("iteration %d/%d", n+1, iterations);
+		std::multimap<int, int> clusters = rtabmap::graph::radiusPosesClustering(
+				optimizedPoses,
+				ui_->doubleSpinBox_detectMore_radius->value(),
+				ui_->doubleSpinBox_detectMore_angle->value()*CV_PI/180.0);
+		std::set<int> addedLinks;
+		for(std::multimap<int, int>::iterator iter=clusters.begin(); iter!= clusters.end(); ++iter)
+		{
+			int from = iter->first;
+			int to = iter->second;
+			if(from < to)
+			{
+				from = iter->second;
+				to = iter->first;
+			}
+			if(!findActiveLink(from, to).isValid() && !containsLink(linksRemoved_, from, to) &&
+				addedLinks.find(from) == addedLinks.end() && addedLinks.find(to) == addedLinks.end())
+			{
+				if(addConstraint(from, to, true, false))
+				{
+					UINFO("Added new loop closure between %d and %d.", from, to);
+					++added;
+					addedLinks.insert(from);
+					addedLinks.insert(to);
+				}
+			}
+		}
+		UINFO("Iteration %d/%d: added %d loop closures.", n+1, iterations, (int)addedLinks.size()/2);
+		if(addedLinks.size() == 0)
+		{
+			break;
+		}
+	}
+	if(added)
+	{
+		this->updateGraphView();
+	}
+	UINFO("Total added %d loop closures.", added);
+}
+
+void DatabaseViewer::refineAllNeighborLinks()
+{
+	if(neighborLinks_.size())
+	{
+		rtabmap::DetailedProgressDialog progressDialog(this);
+		progressDialog.setMaximumSteps(neighborLinks_.size());
+		progressDialog.show();
+
+		for(int i=0; i<neighborLinks_.size(); ++i)
+		{
+			int from = neighborLinks_[i].from();
+			int to = neighborLinks_[i].to();
+			this->refineConstraint(neighborLinks_[i].from(), neighborLinks_[i].to(), true, false);
+
+			progressDialog.appendText(tr("Refined link %1->%2 (%3/%4)").arg(from).arg(to).arg(i+1).arg(neighborLinks_.size()));
+			progressDialog.incrementStep();
+			QApplication::processEvents();
+		}
+		this->updateGraphView();
+
+		progressDialog.setValue(progressDialog.maximumSteps());
+		progressDialog.appendText("Refining links finished!");
+	}
+}
+
+void DatabaseViewer::refineAllLoopClosureLinks()
+{
+	if(loopLinks_.size())
+	{
+		rtabmap::DetailedProgressDialog progressDialog(this);
+		progressDialog.setMaximumSteps(loopLinks_.size());
+		progressDialog.show();
+
+		for(int i=0; i<loopLinks_.size(); ++i)
+		{
+			int from = loopLinks_[i].from();
+			int to = loopLinks_[i].to();
+			this->refineConstraint(loopLinks_[i].from(), loopLinks_[i].to(), true, false);
+
+			progressDialog.appendText(tr("Refined link %1->%2 (%3/%4)").arg(from).arg(to).arg(i+1).arg(loopLinks_.size()));
+			progressDialog.incrementStep();
+			QApplication::processEvents();
+		}
+		this->updateGraphView();
+
+		progressDialog.setValue(progressDialog.maximumSteps());
+		progressDialog.appendText("Refining links finished!");
+	}
+}
+
+void DatabaseViewer::refineVisuallyAllNeighborLinks()
+{
+	if(neighborLinks_.size())
+	{
+		rtabmap::DetailedProgressDialog progressDialog(this);
+		progressDialog.setMaximumSteps(neighborLinks_.size());
+		progressDialog.show();
+
+		for(int i=0; i<neighborLinks_.size(); ++i)
+		{
+			int from = neighborLinks_[i].from();
+			int to = neighborLinks_[i].to();
+			this->refineConstraintVisually(neighborLinks_[i].from(), neighborLinks_[i].to(), true, false);
+
+			progressDialog.appendText(tr("Refined link %1->%2 (%3/%4)").arg(from).arg(to).arg(i+1).arg(neighborLinks_.size()));
+			progressDialog.incrementStep();
+			QApplication::processEvents();
+		}
+		this->updateGraphView();
+
+		progressDialog.setValue(progressDialog.maximumSteps());
+		progressDialog.appendText("Refining links finished!");
+	}
+}
+
+void DatabaseViewer::refineVisuallyAllLoopClosureLinks()
+{
+	if(loopLinks_.size())
+	{
+		rtabmap::DetailedProgressDialog progressDialog(this);
+		progressDialog.setMaximumSteps(loopLinks_.size());
+		progressDialog.show();
+
+		for(int i=0; i<loopLinks_.size(); ++i)
+		{
+			int from = loopLinks_[i].from();
+			int to = loopLinks_[i].to();
+			this->refineConstraintVisually(loopLinks_[i].from(), loopLinks_[i].to(), true, false);
+
+			progressDialog.appendText(tr("Refined link %1->%2 (%3/%4)").arg(from).arg(to).arg(i+1).arg(loopLinks_.size()));
+			progressDialog.incrementStep();
+			QApplication::processEvents();
+		}
+		this->updateGraphView();
+
+		progressDialog.setValue(progressDialog.maximumSteps());
+		progressDialog.appendText("Refining links finished!");
+	}
+}
+
+void DatabaseViewer::resetAllChanges()
+{
+	linksAdded_.clear();
+	linksRefined_.clear();
+	linksRemoved_.clear();
+	updateLoopClosuresSlider();
+	this->updateGraphView();
+}
+
+void DatabaseViewer::sliderAValueChanged(int value)
+{
+	this->update(value,
+			ui_->label_indexA,
+			ui_->label_parentsA,
+			ui_->label_childrenA,
+			ui_->label_weightA,
+			ui_->label_labelA,
+			ui_->label_stampA,
+			ui_->graphicsView_A,
+			ui_->widget_cloudA,
+			ui_->label_idA,
+			ui_->label_mapA,
+			ui_->label_poseA,
+			true);
+}
+
+void DatabaseViewer::sliderBValueChanged(int value)
+{
+	this->update(value,
+			ui_->label_indexB,
+			ui_->label_parentsB,
+			ui_->label_childrenB,
+			ui_->label_weightB,
+			ui_->label_labelB,
+			ui_->label_stampB,
+			ui_->graphicsView_B,
+			ui_->widget_cloudB,
+			ui_->label_idB,
+			ui_->label_mapB,
+			ui_->label_poseB,
+			true);
+}
+
+void DatabaseViewer::update(int value,
+						QLabel * labelIndex,
+						QLabel * labelParents,
+						QLabel * labelChildren,
+						QLabel * weight,
+						QLabel * label,
+						QLabel * stamp,
+						rtabmap::ImageView * view,
+						rtabmap::CloudViewer * view3D,
+						QLabel * labelId,
+						QLabel * labelMapId,
+						QLabel * labelPose,
+						bool updateConstraintView)
+{
+	UTimer timer;
+	labelIndex->setText(QString::number(value));
+	labelParents->clear();
+	labelChildren->clear();
+	weight->clear();
+	label->clear();
+	labelMapId->clear();
+	labelPose->clear();
+	stamp->clear();
+	QRectF rect;
+	if(value >= 0 && value < ids_.size())
+	{
+		view->clear();
+		int id = ids_.at(value);
+		int mapId = -1;
+		labelId->setText(QString::number(id));
+		if(id>0)
+		{
+			//image
+			QImage img;
+			QImage imgDepth;
+			if(memory_)
+			{
+				SensorData data = memory_->getNodeData(id, true);
+				if(!data.imageRaw().empty())
+				{
+					img = uCvMat2QImage(data.imageRaw());
+				}
+				if(!data.depthOrRightRaw().empty())
+				{
+					imgDepth = uCvMat2QImage(data.depthOrRightRaw());
+				}
+
+				const Signature * signature = memory_->getSignature(id);
+
+				if(signature && signature->getWords().size())
+				{
+					view->setFeatures(signature->getWords(), data.depthOrRightRaw().type() == CV_8UC1?cv::Mat():data.depthOrRightRaw(), Qt::yellow);
+				}
+
+				Transform odomPose;
+				int w;
+				std::string l;
+				double s;
+				std::vector<unsigned char> d;
+				memory_->getNodeInfo(id, odomPose, mapId, w, l, s, d, true);
+
+				weight->setNum(w);
+				label->setText(l.c_str());
+				labelPose->setText(QString("%1%2, %3, %4").arg(odomPose.isIdentity()?"* ":"").arg(odomPose.x()).arg(odomPose.y()).arg(odomPose.z()));
+				if(s!=0.0)
+				{
+					stamp->setText(QDateTime::fromMSecsSinceEpoch(s*1000.0).toString("dd.MM.yyyy hh:mm:ss.zzz"));
+				}
+
+				//stereo
+				if(!data.depthOrRightRaw().empty() && data.depthOrRightRaw().type() == CV_8UC1)
+				{
+					this->updateStereo(&data);
+				}
+				else
+				{
+					ui_->stereoViewer->clear();
+					ui_->graphicsView_stereo->clear();
+				}
+
+				// 3d view
+				if(view3D->isVisible() && !data.depthOrRightRaw().empty())
+				{
+					pcl::PointCloud<pcl::PointXYZRGB>::Ptr cloud;
+					cloud = util3d::cloudRGBFromSensorData(data);
+					if(cloud->size())
+					{
+						view3D->addOrUpdateCloud("0", cloud);
+					}
+
+					//add scan
+					pcl::PointCloud<pcl::PointXYZ>::Ptr scan = util3d::laserScanToPointCloud(data.laserScanRaw());
+					if(scan->size())
+					{
+						view3D->addOrUpdateCloud("1", scan);
+					}
+
+					view3D->update();
+				}
+			}
+
+			if(!imgDepth.isNull())
+			{
+				view->setImageDepth(imgDepth);
+				rect = imgDepth.rect();
+			}
+			else
+			{
+				ULOGGER_DEBUG("Image depth is empty");
+			}
+			if(!img.isNull())
+			{
+				view->setImage(img);
+				rect = img.rect();
+			}
+			else
+			{
+				ULOGGER_DEBUG("Image is empty");
+			}
+
+			// loops
+			std::map<int, rtabmap::Link> loopClosures;
+			loopClosures = memory_->getLoopClosureLinks(id, true);
+			if(loopClosures.size())
+			{
+				QString strParents, strChildren;
+				for(std::map<int, rtabmap::Link>::iterator iter=loopClosures.begin(); iter!=loopClosures.end(); ++iter)
+				{
+					if(iter->first < id)
+					{
+						strChildren.append(QString("%1 ").arg(iter->first));
+					}
+					else
+					{
+						strParents.append(QString("%1 ").arg(iter->first));
+					}
+				}
+				labelParents->setText(strParents);
+				labelChildren->setText(strChildren);
+			}
+		}
+
+		if(mapId>=0)
+		{
+			labelMapId->setText(QString::number(mapId));
+		}
+	}
+	else
+	{
+		ULOGGER_ERROR("Slider index out of range ?");
+	}
+
+	updateConstraintButtons();
+	updateWordsMatching();
+
+	if(updateConstraintView)
+	{
+		// update constraint view
+		int from = ids_.at(ui_->horizontalSlider_A->value());
+		int to = ids_.at(ui_->horizontalSlider_B->value());
+		bool set = false;
+		for(int i=0; i<loopLinks_.size() || i<neighborLinks_.size(); ++i)
+		{
+			if(i < loopLinks_.size())
+			{
+				if((loopLinks_[i].from() == from && loopLinks_[i].to() == to) ||
+				   (loopLinks_[i].from() == to && loopLinks_[i].to() == from))
+				{
+					if(i != ui_->horizontalSlider_loops->value())
+					{
+						ui_->horizontalSlider_loops->blockSignals(true);
+						ui_->horizontalSlider_loops->setValue(i);
+						ui_->horizontalSlider_loops->blockSignals(false);
+						this->updateConstraintView(loopLinks_.at(i), false);
+					}
+					ui_->horizontalSlider_neighbors->blockSignals(true);
+					ui_->horizontalSlider_neighbors->setValue(0);
+					ui_->horizontalSlider_neighbors->blockSignals(false);
+					set = true;
+					break;
+				}
+			}
+			if(i < neighborLinks_.size())
+			{
+				if((neighborLinks_[i].from() == from && neighborLinks_[i].to() == to) ||
+				   (neighborLinks_[i].from() == to && neighborLinks_[i].to() == from))
+				{
+					if(i != ui_->horizontalSlider_neighbors->value())
+					{
+						ui_->horizontalSlider_neighbors->blockSignals(true);
+						ui_->horizontalSlider_neighbors->setValue(i);
+						ui_->horizontalSlider_neighbors->blockSignals(false);
+						this->updateConstraintView(neighborLinks_.at(i), false);
+					}
+					ui_->horizontalSlider_loops->blockSignals(true);
+					ui_->horizontalSlider_loops->setValue(0);
+					ui_->horizontalSlider_loops->blockSignals(false);
+					set = true;
+					break;
+				}
+			}
+		}
+		if(!set)
+		{
+			ui_->horizontalSlider_loops->blockSignals(true);
+			ui_->horizontalSlider_neighbors->blockSignals(true);
+			ui_->horizontalSlider_loops->setValue(0);
+			ui_->horizontalSlider_neighbors->setValue(0);
+			ui_->constraintsViewer->removeAllClouds();
+			ui_->constraintsViewer->update();
+			ui_->horizontalSlider_loops->blockSignals(false);
+			ui_->horizontalSlider_neighbors->blockSignals(false);
+		}
+	}
+
+	if(rect.isValid())
+	{
+		view->setSceneRect(rect);
+	}
+}
 
-Redistribution and use in source and binary forms, with or without
-modification, are permitted provided that the following conditions are met:
-    * Redistributions of source code must retain the above copyright
-      notice, this list of conditions and the following disclaimer.
-    * Redistributions in binary form must reproduce the above copyright
-      notice, this list of conditions and the following disclaimer in the
-      documentation and/or other materials provided with the distribution.
-    * Neither the name of the Universite de Sherbrooke nor the
-      names of its contributors may be used to endorse or promote products
-      derived from this software without specific prior written permission.
-
-THIS SOFTWARE IS PROVIDED BY THE COPYRIGHT HOLDERS AND CONTRIBUTORS "AS IS" AND
-ANY EXPRESS OR IMPLIED WARRANTIES, INCLUDING, BUT NOT LIMITED TO, THE IMPLIED
-WARRANTIES OF MERCHANTABILITY AND FITNESS FOR A PARTICULAR PURPOSE ARE
-DISCLAIMED. IN NO EVENT SHALL THE COPYRIGHT HOLDER OR CONTRIBUTORS BE LIABLE FOR ANY
-DIRECT, INDIRECT, INCIDENTAL, SPECIAL, EXEMPLARY, OR CONSEQUENTIAL DAMAGES
-(INCLUDING, BUT NOT LIMITED TO, PROCUREMENT OF SUBSTITUTE GOODS OR SERVICES;
-LOSS OF USE, DATA, OR PROFITS; OR BUSINESS INTERRUPTION) HOWEVER CAUSED AND
-ON ANY THEORY OF LIABILITY, WHETHER IN CONTRACT, STRICT LIABILITY, OR TORT
-(INCLUDING NEGLIGENCE OR OTHERWISE) ARISING IN ANY WAY OUT OF THE USE OF THIS
-SOFTWARE, EVEN IF ADVISED OF THE POSSIBILITY OF SUCH DAMAGE.
-*/
-
-#include "rtabmap/gui/DatabaseViewer.h"
-#include "rtabmap/gui/CloudViewer.h"
-#include "ui_DatabaseViewer.h"
-#include <QMessageBox>
-#include <QFileDialog>
-#include <QInputDialog>
-#include <QGraphicsLineItem>
-#include <QtGui/QCloseEvent>
-#include <QGraphicsOpacityEffect>
-#include <QtCore/QBuffer>
-#include <QtCore/QTextStream>
-#include <QtCore/QDateTime>
-#include <QtCore/QSettings>
-#include <rtabmap/utilite/ULogger.h>
-#include <rtabmap/utilite/UDirectory.h>
-#include <rtabmap/utilite/UConversion.h>
-#include <opencv2/core/core_c.h>
-#include <opencv2/highgui/highgui.hpp>
-#include <rtabmap/utilite/UTimer.h>
-#include "rtabmap/core/Memory.h"
-#include "rtabmap/core/DBDriver.h"
-#include "rtabmap/gui/KeypointItem.h"
-#include "rtabmap/gui/UCv2Qt.h"
-#include "rtabmap/core/util3d.h"
-#include "rtabmap/core/util3d_transforms.h"
-#include "rtabmap/core/util3d_filtering.h"
-#include "rtabmap/core/util3d_surface.h"
-#include "rtabmap/core/util3d_registration.h"
-#include "rtabmap/core/util3d_mapping.h"
-#include "rtabmap/core/util2d.h"
-#include "rtabmap/core/Signature.h"
-#include "rtabmap/core/Features2d.h"
-#include "rtabmap/core/Compression.h"
-#include "rtabmap/core/Graph.h"
-#include "rtabmap/gui/DataRecorder.h"
-#include "rtabmap/core/SensorData.h"
-#include "ExportDialog.h"
-#include "DetailedProgressDialog.h"
-
-#include <pcl/io/pcd_io.h>
-#include <pcl/filters/voxel_grid.h>
-#include <pcl/common/transforms.h>
-#include <pcl/common/common.h>
-
-namespace rtabmap {
-
-DatabaseViewer::DatabaseViewer(QWidget * parent) :
-	QMainWindow(parent),
-	memory_(0),
-	savedMaximized_(false),
-	firstCall_(true)
-{
-	pathDatabase_ = QDir::homePath()+"/Documents/RTAB-Map"; //use home directory by default
-
-	if(!UDirectory::exists(pathDatabase_.toStdString()))
-	{
-		pathDatabase_ = QDir::homePath();
-	}
-
-	ui_ = new Ui_DatabaseViewer();
-	ui_->setupUi(this);
-	ui_->buttonBox->setVisible(false);
-	connect(ui_->buttonBox->button(QDialogButtonBox::Close), SIGNAL(clicked()), this, SLOT(close()));
-
-	QString title("RTAB-Map Database Viewer[*]");
-	this->setWindowTitle(title);
-
-	ui_->dockWidget_constraints->setVisible(false);
-	ui_->dockWidget_graphView->setVisible(false);
-	ui_->dockWidget_parameters->setVisible(false);
-	ui_->dockWidget_stereoView->setVisible(false);
-	ui_->dockWidget_view3d->setVisible(false);
-
-	ui_->constraintsViewer->setCameraLockZ(false);
-	ui_->constraintsViewer->setCameraFree();
-
-	ui_->graphicsView_stereo->setAlpha(255);
-
-	this->readSettings();
-
-	if(RTABMAP_NONFREE == 0)
-	{
-		ui_->comboBox_featureType->setItemData(0, 0, Qt::UserRole - 1);
-		ui_->comboBox_featureType->setItemData(1, 0, Qt::UserRole - 1);
-
-		if(ui_->comboBox_featureType->currentIndex() <= 1)
-		{
-			UWARN("SURF/SIFT not available, setting feature default to FAST/BRIEF.");
-			ui_->comboBox_featureType->setCurrentIndex(4);
-			ui_->comboBox_nnType->setCurrentIndex(3);
-		}
-	}
-	if(!graph::G2OOptimizer::available())
-	{
-		ui_->comboBox_graphOptimizer->setItemData(1, 0, Qt::UserRole - 1);
-		if(ui_->comboBox_graphOptimizer->currentIndex() == 1)
-		{
-			UWARN("g2o is not available, setting optimization default to TORO.");
-			ui_->comboBox_graphOptimizer->setCurrentIndex(0);
-		}
-	}
-
-	ui_->menuView->addAction(ui_->dockWidget_constraints->toggleViewAction());
-	ui_->menuView->addAction(ui_->dockWidget_graphView->toggleViewAction());
-	ui_->menuView->addAction(ui_->dockWidget_stereoView->toggleViewAction());
-	ui_->menuView->addAction(ui_->dockWidget_view3d->toggleViewAction());
-	ui_->menuView->addAction(ui_->dockWidget_parameters->toggleViewAction());
-	connect(ui_->dockWidget_graphView->toggleViewAction(), SIGNAL(triggered()), this, SLOT(updateGraphView()));
-
-	connect(ui_->actionQuit, SIGNAL(triggered()), this, SLOT(close()));
-
-	// connect actions with custom slots
-	ui_->actionSave_config->setShortcut(QKeySequence::Save);
-	connect(ui_->actionSave_config, SIGNAL(triggered()), this, SLOT(writeSettings()));
-	connect(ui_->actionOpen_database, SIGNAL(triggered()), this, SLOT(openDatabase()));
-	connect(ui_->actionExport, SIGNAL(triggered()), this, SLOT(exportDatabase()));
-	connect(ui_->actionExtract_images, SIGNAL(triggered()), this, SLOT(extractImages()));
-	connect(ui_->actionGenerate_graph_dot, SIGNAL(triggered()), this, SLOT(generateGraph()));
-	connect(ui_->actionGenerate_local_graph_dot, SIGNAL(triggered()), this, SLOT(generateLocalGraph()));
-	connect(ui_->actionGenerate_TORO_graph_graph, SIGNAL(triggered()), this, SLOT(generateTOROGraph()));
-	connect(ui_->actionView_3D_map, SIGNAL(triggered()), this, SLOT(view3DMap()));
-	connect(ui_->actionGenerate_3D_map_pcd, SIGNAL(triggered()), this, SLOT(generate3DMap()));
-	connect(ui_->actionDetect_more_loop_closures, SIGNAL(triggered()), this, SLOT(detectMoreLoopClosures()));
-	connect(ui_->actionRefine_all_neighbor_links, SIGNAL(triggered()), this, SLOT(refineAllNeighborLinks()));
-	connect(ui_->actionRefine_all_loop_closure_links, SIGNAL(triggered()), this, SLOT(refineAllLoopClosureLinks()));
-	connect(ui_->actionVisual_Refine_all_neighbor_links, SIGNAL(triggered()), this, SLOT(refineVisuallyAllNeighborLinks()));
-	connect(ui_->actionVisual_Refine_all_loop_closure_links, SIGNAL(triggered()), this, SLOT(refineVisuallyAllLoopClosureLinks()));
-	connect(ui_->actionReset_all_changes, SIGNAL(triggered()), this, SLOT(resetAllChanges()));
-
-	//ICP buttons
-	connect(ui_->pushButton_refine, SIGNAL(clicked()), this, SLOT(refineConstraint()));
-	connect(ui_->pushButton_refineVisually, SIGNAL(clicked()), this, SLOT(refineConstraintVisually()));
-	connect(ui_->pushButton_add, SIGNAL(clicked()), this, SLOT(addConstraint()));
-	connect(ui_->pushButton_reset, SIGNAL(clicked()), this, SLOT(resetConstraint()));
-	connect(ui_->pushButton_reject, SIGNAL(clicked()), this, SLOT(rejectConstraint()));
-	ui_->pushButton_refine->setEnabled(false);
-	ui_->pushButton_refineVisually->setEnabled(false);
-	ui_->pushButton_add->setEnabled(false);
-	ui_->pushButton_reset->setEnabled(false);
-	ui_->pushButton_reject->setEnabled(false);
-
-	ui_->actionGenerate_TORO_graph_graph->setEnabled(false);
-
-	ui_->horizontalSlider_A->setTracking(false);
-	ui_->horizontalSlider_B->setTracking(false);
-	ui_->horizontalSlider_A->setEnabled(false);
-	ui_->horizontalSlider_B->setEnabled(false);
-	connect(ui_->horizontalSlider_A, SIGNAL(valueChanged(int)), this, SLOT(sliderAValueChanged(int)));
-	connect(ui_->horizontalSlider_B, SIGNAL(valueChanged(int)), this, SLOT(sliderBValueChanged(int)));
-	connect(ui_->horizontalSlider_A, SIGNAL(sliderMoved(int)), this, SLOT(sliderAMoved(int)));
-	connect(ui_->horizontalSlider_B, SIGNAL(sliderMoved(int)), this, SLOT(sliderBMoved(int)));
-
-	ui_->horizontalSlider_neighbors->setTracking(false);
-	ui_->horizontalSlider_loops->setTracking(false);
-	ui_->horizontalSlider_neighbors->setEnabled(false);
-	ui_->horizontalSlider_loops->setEnabled(false);
-	connect(ui_->horizontalSlider_neighbors, SIGNAL(valueChanged(int)), this, SLOT(sliderNeighborValueChanged(int)));
-	connect(ui_->horizontalSlider_loops, SIGNAL(valueChanged(int)), this, SLOT(sliderLoopValueChanged(int)));
-	connect(ui_->horizontalSlider_neighbors, SIGNAL(sliderMoved(int)), this, SLOT(sliderNeighborValueChanged(int)));
-	connect(ui_->horizontalSlider_loops, SIGNAL(sliderMoved(int)), this, SLOT(sliderLoopValueChanged(int)));
-	connect(ui_->checkBox_showOptimized, SIGNAL(stateChanged(int)), this, SLOT(updateConstraintView()));
-	connect(ui_->checkBox_show3DWords, SIGNAL(stateChanged(int)), this, SLOT(updateConstraintView()));
-	ui_->checkBox_showOptimized->setEnabled(false);
-
-	ui_->horizontalSlider_iterations->setTracking(false);
-	ui_->horizontalSlider_iterations->setEnabled(false);
-	ui_->spinBox_optimizationsFrom->setEnabled(false);
-	connect(ui_->horizontalSlider_iterations, SIGNAL(valueChanged(int)), this, SLOT(sliderIterationsValueChanged(int)));
-	connect(ui_->horizontalSlider_iterations, SIGNAL(sliderMoved(int)), this, SLOT(sliderIterationsValueChanged(int)));
-	connect(ui_->spinBox_iterations, SIGNAL(editingFinished()), this, SLOT(updateGraphView()));
-	connect(ui_->spinBox_optimizationsFrom, SIGNAL(editingFinished()), this, SLOT(updateGraphView()));
-	connect(ui_->checkBox_spanAllMaps, SIGNAL(stateChanged(int)), this, SLOT(updateGraphView()));
-	connect(ui_->checkBox_ignoreCovariance, SIGNAL(stateChanged(int)), this, SLOT(updateGraphView()));
-	connect(ui_->checkBox_ignorePoseCorrection, SIGNAL(stateChanged(int)), this, SLOT(updateGraphView()));
-	connect(ui_->checkBox_ignoreGlobalLoop, SIGNAL(stateChanged(int)), this, SLOT(updateGraphView()));
-	connect(ui_->checkBox_ignoreLocalLoopSpace, SIGNAL(stateChanged(int)), this, SLOT(updateGraphView()));
-	connect(ui_->checkBox_ignoreLocalLoopTime, SIGNAL(stateChanged(int)), this, SLOT(updateGraphView()));
-	connect(ui_->checkBox_ignoreUserLoop, SIGNAL(stateChanged(int)), this, SLOT(updateGraphView()));
-	connect(ui_->comboBox_graphOptimizer, SIGNAL(currentIndexChanged(int)), this, SLOT(updateGraphView()));
-	connect(ui_->checkBox_2dslam, SIGNAL(stateChanged(int)), this, SLOT(updateGraphView()));
-	connect(ui_->spinBox_optimizationDepth, SIGNAL(editingFinished()), this, SLOT(updateGraphView()));
-	connect(ui_->checkBox_gridErode, SIGNAL(stateChanged(int)), this, SLOT(updateGraphView()));
-	connect(ui_->groupBox_posefiltering, SIGNAL(clicked(bool)), this, SLOT(updateGraphView()));
-	connect(ui_->doubleSpinBox_posefilteringRadius, SIGNAL(editingFinished()), this, SLOT(updateGraphView()));
-	connect(ui_->doubleSpinBox_posefilteringAngle, SIGNAL(editingFinished()), this, SLOT(updateGraphView()));
-
-	connect(ui_->groupBox_gridFromProjection, SIGNAL(clicked(bool)), this, SLOT(updateGrid()));
-	connect(ui_->doubleSpinBox_gridCellSize, SIGNAL(editingFinished()), this, SLOT(updateGrid()));
-	connect(ui_->spinBox_projDecimation, SIGNAL(editingFinished()), this, SLOT(updateGrid()));
-	connect(ui_->doubleSpinBox_projMaxDepth, SIGNAL(editingFinished()), this, SLOT(updateGrid()));
-
-	connect(ui_->spinBox_stereo_flowIterations, SIGNAL(valueChanged(int)), this, SLOT(updateStereo()));
-	connect(ui_->spinBox_stereo_flowMaxLevel, SIGNAL(valueChanged(int)), this, SLOT(updateStereo()));
-	connect(ui_->spinBox_stereo_flowWinSize, SIGNAL(valueChanged(int)), this, SLOT(updateStereo()));
-	connect(ui_->spinBox_stereo_gfttBlockSize, SIGNAL(valueChanged(int)), this, SLOT(updateStereo()));
-	connect(ui_->doubleSpinBox_stereo_flowEps, SIGNAL(valueChanged(double)), this, SLOT(updateStereo()));
-	connect(ui_->doubleSpinBox_stereo_gfttMinDistance, SIGNAL(valueChanged(double)), this, SLOT(updateStereo()));
-	connect(ui_->doubleSpinBox_stereo_gfttQuality, SIGNAL(valueChanged(double)), this, SLOT(updateStereo()));
-	connect(ui_->doubleSpinBox_stereo_maxSlope, SIGNAL(valueChanged(double)), this, SLOT(updateStereo()));
-	connect(ui_->checkBox_stereo_subpix, SIGNAL(stateChanged(int)), this, SLOT(updateStereo()));
-	ui_->label_stereo_inliers_name->setStyleSheet("QLabel {color : blue; }");
-	ui_->label_stereo_flowOutliers_name->setStyleSheet("QLabel {color : red; }");
-	ui_->label_stereo_slopeOutliers_name->setStyleSheet("QLabel {color : yellow; }");
-	ui_->label_stereo_disparityOutliers_name->setStyleSheet("QLabel {color : magenta; }");
-
-
-	// connect configuration changed
-	connect(ui_->graphViewer, SIGNAL(configChanged()), this, SLOT(configModified()));
-	//connect(ui_->graphicsView_A, SIGNAL(configChanged()), this, SLOT(configModified()));
-	//connect(ui_->graphicsView_B, SIGNAL(configChanged()), this, SLOT(configModified()));
-	// Graph view
-	connect(ui_->spinBox_iterations, SIGNAL(valueChanged(int)), this, SLOT(configModified()));
-	connect(ui_->checkBox_spanAllMaps, SIGNAL(stateChanged(int)), this, SLOT(configModified()));
-	connect(ui_->checkBox_ignoreCovariance, SIGNAL(stateChanged(int)), this, SLOT(configModified()));
-	connect(ui_->checkBox_ignorePoseCorrection, SIGNAL(stateChanged(int)), this, SLOT(configModified()));
-	connect(ui_->checkBox_ignoreGlobalLoop, SIGNAL(stateChanged(int)), this, SLOT(configModified()));
-	connect(ui_->checkBox_ignoreLocalLoopSpace, SIGNAL(stateChanged(int)), this, SLOT(configModified()));
-	connect(ui_->checkBox_ignoreLocalLoopTime, SIGNAL(stateChanged(int)), this, SLOT(configModified()));
-	connect(ui_->checkBox_ignoreUserLoop, SIGNAL(stateChanged(int)), this, SLOT(configModified()));
-	connect(ui_->comboBox_graphOptimizer, SIGNAL(currentIndexChanged(int)), this, SLOT(configModified()));
-	connect(ui_->checkBox_2dslam, SIGNAL(stateChanged(int)), this, SLOT(configModified()));
-	connect(ui_->spinBox_optimizationDepth, SIGNAL(valueChanged(int)), this, SLOT(configModified()));
-	connect(ui_->checkBox_gridErode, SIGNAL(stateChanged(int)), this, SLOT(configModified()));
-	connect(ui_->groupBox_gridFromProjection, SIGNAL(clicked(bool)), this, SLOT(configModified()));
-	connect(ui_->doubleSpinBox_gridCellSize, SIGNAL(valueChanged(double)), this, SLOT(configModified()));
-	connect(ui_->spinBox_projDecimation, SIGNAL(valueChanged(int)), this, SLOT(configModified()));
-	connect(ui_->doubleSpinBox_projMaxDepth, SIGNAL(valueChanged(double)), this, SLOT(configModified()));
-	connect(ui_->groupBox_posefiltering, SIGNAL(clicked(bool)), this, SLOT(configModified()));
-	connect(ui_->doubleSpinBox_posefilteringRadius, SIGNAL(valueChanged(double)), this, SLOT(configModified()));
-	connect(ui_->doubleSpinBox_posefilteringAngle, SIGNAL(valueChanged(double)), this, SLOT(configModified()));
-	// ICP parameters
-	connect(ui_->spinBox_icp_decimation, SIGNAL(valueChanged(int)), this, SLOT(configModified()));
-	connect(ui_->doubleSpinBox_icp_maxDepth, SIGNAL(valueChanged(double)), this, SLOT(configModified()));
-	connect(ui_->doubleSpinBox_icp_voxel, SIGNAL(valueChanged(double)), this, SLOT(configModified()));
-	connect(ui_->doubleSpinBox_icp_maxCorrespDistance, SIGNAL(valueChanged(double)), this, SLOT(configModified()));
-	connect(ui_->spinBox_icp_iteration, SIGNAL(valueChanged(int)), this, SLOT(configModified()));
-	connect(ui_->checkBox_icp_p2plane, SIGNAL(stateChanged(int)), this, SLOT(configModified()));
-	connect(ui_->spinBox_icp_normalKSearch, SIGNAL(valueChanged(int)), this, SLOT(configModified()));
-	connect(ui_->checkBox_icp_2d, SIGNAL(stateChanged(int)), this, SLOT(configModified()));
-	connect(ui_->doubleSpinBox_icp_minCorrespondenceRatio, SIGNAL(valueChanged(double)), this, SLOT(configModified()));
-	// Visual parameters
-	connect(ui_->groupBox_visual_recomputeFeatures, SIGNAL(clicked(bool)), this, SLOT(configModified()));
-	connect(ui_->comboBox_featureType, SIGNAL(currentIndexChanged(int)), this, SLOT(configModified()));
-	connect(ui_->comboBox_nnType, SIGNAL(currentIndexChanged(int)), this, SLOT(configModified()));
-	connect(ui_->checkBox_visual_2d, SIGNAL(stateChanged(int)), this, SLOT(configModified()));
-	connect(ui_->doubleSpinBox_visual_nndr, SIGNAL(valueChanged(double)), this, SLOT(configModified()));
-	connect(ui_->spinBox_visual_minCorrespondences, SIGNAL(valueChanged(int)), this, SLOT(configModified()));
-	connect(ui_->doubleSpinBox_visual_maxCorrespDistance, SIGNAL(valueChanged(double)), this, SLOT(configModified()));
-	connect(ui_->spinBox_visual_iteration, SIGNAL(valueChanged(int)), this, SLOT(configModified()));
-	connect(ui_->doubleSpinBox_visual_maxDepth, SIGNAL(valueChanged(double)), this, SLOT(configModified()));
-	connect(ui_->doubleSpinBox_detectMore_radius, SIGNAL(valueChanged(double)), this, SLOT(configModified()));
-	connect(ui_->doubleSpinBox_detectMore_angle, SIGNAL(valueChanged(double)), this, SLOT(configModified()));
-	connect(ui_->spinBox_detectMore_iterations, SIGNAL(valueChanged(int)), this, SLOT(configModified()));
-	//stereo parameters
-	connect(ui_->spinBox_stereo_flowIterations, SIGNAL(valueChanged(int)), this, SLOT(configModified()));
-	connect(ui_->spinBox_stereo_flowMaxLevel, SIGNAL(valueChanged(int)), this, SLOT(configModified()));
-	connect(ui_->spinBox_stereo_flowWinSize, SIGNAL(valueChanged(int)), this, SLOT(configModified()));
-	connect(ui_->spinBox_stereo_gfttBlockSize, SIGNAL(valueChanged(int)), this, SLOT(configModified()));
-	connect(ui_->doubleSpinBox_stereo_flowEps, SIGNAL(valueChanged(double)), this, SLOT(configModified()));
-	connect(ui_->doubleSpinBox_stereo_gfttMinDistance, SIGNAL(valueChanged(double)), this, SLOT(configModified()));
-	connect(ui_->doubleSpinBox_stereo_gfttQuality, SIGNAL(valueChanged(double)), this, SLOT(configModified()));
-	connect(ui_->doubleSpinBox_stereo_maxSlope, SIGNAL(valueChanged(double)), this, SLOT(configModified()));
-	connect(ui_->checkBox_stereo_subpix, SIGNAL(stateChanged(int)), this, SLOT(configModified()));
-	// dockwidget
-	QList<QDockWidget*> dockWidgets = this->findChildren<QDockWidget*>();
-	for(int i=0; i<dockWidgets.size(); ++i)
-	{
-		connect(dockWidgets[i], SIGNAL(dockLocationChanged(Qt::DockWidgetArea)), this, SLOT(configModified()));
-		connect(dockWidgets[i]->toggleViewAction(), SIGNAL(toggled(bool)), this, SLOT(configModified()));
-	}
-	ui_->dockWidget_constraints->installEventFilter(this);
-	ui_->dockWidget_graphView->installEventFilter(this);
-	ui_->dockWidget_stereoView->installEventFilter(this);
-	ui_->dockWidget_view3d->installEventFilter(this);
-	ui_->dockWidget_parameters->installEventFilter(this);
-}
-
-DatabaseViewer::~DatabaseViewer()
-{
-	delete ui_;
-	if(memory_)
-	{
-		delete memory_;
-	}
-}
-
-void DatabaseViewer::showCloseButton(bool visible)
-{
-	ui_->buttonBox->setVisible(visible);
-}
-
-void DatabaseViewer::configModified()
-{
-	this->setWindowModified(true);
-}
-
-QString DatabaseViewer::getIniFilePath() const
-{
-	QString privatePath = QDir::homePath() + "/.rtabmap";
-	if(!QDir(privatePath).exists())
-	{
-		QDir::home().mkdir(".rtabmap");
-	}
-	return privatePath + "/dbviewer.ini";
-}
-
-void DatabaseViewer::readSettings()
-{
-	QString path = getIniFilePath();
-	QSettings settings(path, QSettings::IniFormat);
-	settings.beginGroup("DatabaseViewer");
-
-	//load window state / geometry
-	QByteArray bytes;
-	bytes = settings.value("geometry", QByteArray()).toByteArray();
-	if(!bytes.isEmpty())
-	{
-		this->restoreGeometry(bytes);
-	}
-	bytes = settings.value("state", QByteArray()).toByteArray();
-	if(!bytes.isEmpty())
-	{
-		this->restoreState(bytes);
-	}
-	savedMaximized_ = settings.value("maximized", false).toBool();
-
-	// GraphViewer settings
-	ui_->graphViewer->loadSettings(settings, "GraphView");
-
-	settings.beginGroup("optimization");
-	ui_->spinBox_iterations->setValue(settings.value("iterations", ui_->spinBox_iterations->value()).toInt());
-	ui_->checkBox_spanAllMaps->setChecked(settings.value("spanToAllMaps", ui_->checkBox_spanAllMaps->isChecked()).toBool());
-	ui_->checkBox_ignoreCovariance->setChecked(settings.value("ignoreCovariance", ui_->checkBox_ignoreCovariance->isChecked()).toBool());
-	ui_->checkBox_ignorePoseCorrection->setChecked(settings.value("ignorePoseCorrection", ui_->checkBox_ignorePoseCorrection->isChecked()).toBool());
-	ui_->checkBox_ignoreGlobalLoop->setChecked(settings.value("ignoreGlobalLoop", ui_->checkBox_ignoreGlobalLoop->isChecked()).toBool());
-	ui_->checkBox_ignoreLocalLoopSpace->setChecked(settings.value("ignoreLocalLoopSpace", ui_->checkBox_ignoreLocalLoopSpace->isChecked()).toBool());
-	ui_->checkBox_ignoreLocalLoopTime->setChecked(settings.value("ignoreLocalLoopTime", ui_->checkBox_ignoreLocalLoopTime->isChecked()).toBool());
-	ui_->checkBox_ignoreUserLoop->setChecked(settings.value("ignoreUserLoop", ui_->checkBox_ignoreUserLoop->isChecked()).toBool());
-	ui_->comboBox_graphOptimizer->setCurrentIndex(settings.value("strategy", ui_->comboBox_graphOptimizer->currentIndex()).toInt());
-	ui_->checkBox_2dslam->setChecked(settings.value("slam2d", ui_->checkBox_2dslam->isChecked()).toBool());
-	ui_->spinBox_optimizationDepth->setValue(settings.value("depth", ui_->spinBox_optimizationDepth->value()).toInt());
-	ui_->checkBox_gridErode->setChecked(settings.value("erode", ui_->checkBox_gridErode->isChecked()).toBool());
-	settings.endGroup();
-
-	settings.beginGroup("grid");
-	ui_->groupBox_gridFromProjection->setChecked(settings.value("gridFromProj", ui_->groupBox_gridFromProjection->isChecked()).toBool());
-	ui_->doubleSpinBox_gridCellSize->setValue(settings.value("gridCellSize", ui_->doubleSpinBox_gridCellSize->value()).toDouble());
-	ui_->spinBox_projDecimation->setValue(settings.value("projDecimation", ui_->spinBox_projDecimation->value()).toInt());
-	ui_->doubleSpinBox_projMaxDepth->setValue(settings.value("projMaxDepth", ui_->doubleSpinBox_projMaxDepth->value()).toDouble());
-	ui_->groupBox_posefiltering->setChecked(settings.value("poseFiltering", ui_->groupBox_posefiltering->isChecked()).toBool());
-	ui_->doubleSpinBox_posefilteringRadius->setValue(settings.value("poseFilteringRadius", ui_->doubleSpinBox_posefilteringRadius->value()).toDouble());
-	ui_->doubleSpinBox_posefilteringAngle->setValue(settings.value("poseFilteringAngle", ui_->doubleSpinBox_posefilteringAngle->value()).toDouble());
-	settings.endGroup();
-
-	// ImageViews
-	//ui_->graphicsView_A->loadSettings(settings, "ImageViewA");
-	//ui_->graphicsView_B->loadSettings(settings, "ImageViewB");
-
-	// ICP parameters
-	settings.beginGroup("icp");
-	ui_->spinBox_icp_decimation->setValue(settings.value("decimation", ui_->spinBox_icp_decimation->value()).toInt());
-	ui_->doubleSpinBox_icp_maxDepth->setValue(settings.value("maxDepth", ui_->doubleSpinBox_icp_maxDepth->value()).toDouble());
-	ui_->doubleSpinBox_icp_voxel->setValue(settings.value("voxel", ui_->doubleSpinBox_icp_voxel->value()).toDouble());
-	ui_->doubleSpinBox_icp_maxCorrespDistance->setValue(settings.value("maxCorrDist", ui_->doubleSpinBox_icp_maxCorrespDistance->value()).toDouble());
-	ui_->spinBox_icp_iteration->setValue(settings.value("iterations", ui_->spinBox_icp_iteration->value()).toInt());
-	ui_->checkBox_icp_p2plane->setChecked(settings.value("point2place", ui_->checkBox_icp_p2plane->isChecked()).toBool());
-	ui_->spinBox_icp_normalKSearch->setValue(settings.value("normalKSearch", ui_->spinBox_icp_normalKSearch->value()).toInt());
-	ui_->checkBox_icp_2d->setChecked(settings.value("icp2d", ui_->checkBox_icp_2d->isChecked()).toBool());
-	ui_->doubleSpinBox_icp_minCorrespondenceRatio->setValue(settings.value("icpMinRatio", ui_->doubleSpinBox_icp_minCorrespondenceRatio->value()).toDouble());
-	settings.endGroup();
-
-	// Visual parameters
-	settings.beginGroup("visual");
-	ui_->groupBox_visual_recomputeFeatures->setChecked(settings.value("reextract", ui_->groupBox_visual_recomputeFeatures->isChecked()).toBool());
-	ui_->comboBox_featureType->setCurrentIndex(settings.value("featureType", ui_->comboBox_featureType->currentIndex()).toInt());
-	ui_->comboBox_nnType->setCurrentIndex(settings.value("nnType", ui_->comboBox_nnType->currentIndex()).toInt());
-	ui_->checkBox_visual_2d->setChecked(settings.value("force2d", ui_->checkBox_visual_2d->isChecked()).toBool());
-	ui_->doubleSpinBox_visual_nndr->setValue(settings.value("nndr", ui_->doubleSpinBox_visual_nndr->value()).toDouble());
-	ui_->spinBox_visual_minCorrespondences->setValue(settings.value("minCorr", ui_->spinBox_visual_minCorrespondences->value()).toInt());
-	ui_->doubleSpinBox_visual_maxCorrespDistance->setValue(settings.value("maxCorrDist", ui_->doubleSpinBox_visual_maxCorrespDistance->value()).toDouble());
-	ui_->spinBox_visual_iteration->setValue(settings.value("iterations", ui_->spinBox_visual_iteration->value()).toDouble());
-	ui_->doubleSpinBox_visual_maxDepth->setValue(settings.value("maxDepth", ui_->doubleSpinBox_visual_maxDepth->value()).toDouble());
-	ui_->doubleSpinBox_detectMore_radius->setValue(settings.value("detectMoreRadius", ui_->doubleSpinBox_detectMore_radius->value()).toDouble());
-	ui_->doubleSpinBox_detectMore_angle->setValue(settings.value("detectMoreAngle", ui_->doubleSpinBox_detectMore_angle->value()).toDouble());
-	ui_->spinBox_detectMore_iterations->setValue(settings.value("detectMoreIterations", ui_->spinBox_detectMore_iterations->value()).toInt());
-	settings.endGroup();
-
-	//Stereo parameters
-	settings.beginGroup("stereo");
-	ui_->spinBox_stereo_flowIterations->setValue(settings.value("flowIterations", ui_->spinBox_stereo_flowIterations->value()).toInt());
-	ui_->spinBox_stereo_flowMaxLevel->setValue(settings.value("flowMaxLevel", ui_->spinBox_stereo_flowMaxLevel->value()).toInt());
-	ui_->spinBox_stereo_flowWinSize->setValue(settings.value("flowWinSize", ui_->spinBox_stereo_flowWinSize->value()).toInt());
-	ui_->spinBox_stereo_gfttBlockSize->setValue(settings.value("gfttBlockSize", ui_->spinBox_stereo_gfttBlockSize->value()).toInt());
-	ui_->doubleSpinBox_stereo_flowEps->setValue(settings.value("flowEps", ui_->doubleSpinBox_stereo_flowEps->value()).toDouble());
-	ui_->doubleSpinBox_stereo_gfttMinDistance->setValue(settings.value("gfttMinDistance", ui_->doubleSpinBox_stereo_gfttMinDistance->value()).toDouble());
-	ui_->doubleSpinBox_stereo_gfttQuality->setValue(settings.value("gfttQuality", ui_->doubleSpinBox_stereo_gfttQuality->value()).toDouble());
-	ui_->doubleSpinBox_stereo_maxSlope->setValue(settings.value("maxSlope", ui_->doubleSpinBox_stereo_maxSlope->value()).toDouble());
-	ui_->checkBox_stereo_subpix->setChecked(settings.value("subpix", ui_->checkBox_stereo_subpix->isChecked()).toBool());
-	settings.endGroup();
-
-	settings.endGroup(); // DatabaseViewer
-}
-
-void DatabaseViewer::writeSettings()
-{
-	QString path = getIniFilePath();
-	QSettings settings(path, QSettings::IniFormat);
-	settings.beginGroup("DatabaseViewer");
-
-	//save window state / geometry
-	if(!this->isMaximized())
-	{
-		settings.setValue("geometry", this->saveGeometry());
-	}
-	settings.setValue("state", this->saveState());
-	settings.setValue("maximized", this->isMaximized());
-	savedMaximized_ = this->isMaximized();
-
-	// save GraphViewer settings
-	ui_->graphViewer->saveSettings(settings, "GraphView");
-
-	// save optimization settings
-	settings.beginGroup("optimization");
-	settings.setValue("iterations", ui_->spinBox_iterations->value());
-	settings.setValue("spanToAllMaps", ui_->checkBox_spanAllMaps->isChecked());
-	settings.setValue("ignoreCovariance", ui_->checkBox_ignoreCovariance->isChecked());
-	settings.setValue("ignorePoseCorrection", ui_->checkBox_ignorePoseCorrection->isChecked());
-	settings.setValue("ignoreGlobalLoop", ui_->checkBox_ignoreGlobalLoop->isChecked());
-	settings.setValue("ignoreLocalLoopSpace", ui_->checkBox_ignoreLocalLoopSpace->isChecked());
-	settings.setValue("ignoreLocalLoopTime", ui_->checkBox_ignoreLocalLoopTime->isChecked());
-	settings.setValue("ignoreUserLoop", ui_->checkBox_ignoreUserLoop->isChecked());
-	settings.setValue("strategy", ui_->comboBox_graphOptimizer->currentIndex());
-	settings.setValue("slam2d", ui_->checkBox_2dslam->isChecked());
-	settings.setValue("depth", ui_->spinBox_optimizationDepth->value());
-	settings.setValue("erode", ui_->checkBox_gridErode->isChecked());
-	settings.endGroup();
-
-	// save Grid settings
-	settings.beginGroup("grid");
-	settings.setValue("gridFromProj", ui_->groupBox_gridFromProjection->isChecked());
-	settings.setValue("gridCellSize", ui_->doubleSpinBox_gridCellSize->value());
-	settings.setValue("projDecimation", ui_->spinBox_projDecimation->value());
-	settings.setValue("projMaxDepth", ui_->doubleSpinBox_projMaxDepth->value());
-	settings.setValue("poseFiltering", ui_->groupBox_posefiltering->isChecked());
-	settings.setValue("poseFilteringRadius", ui_->doubleSpinBox_posefilteringRadius->value());
-	settings.setValue("poseFilteringAngle", ui_->doubleSpinBox_posefilteringAngle->value());
-	settings.endGroup();
-
-	// ImageViews
-	//ui_->graphicsView_A->saveSettings(settings, "ImageViewA");
-	//ui_->graphicsView_B->saveSettings(settings, "ImageViewB");
-
-	// save ICP parameters
-	settings.beginGroup("icp");
-	settings.setValue("decimation", ui_->spinBox_icp_decimation->value());
-	settings.setValue("maxDepth", ui_->doubleSpinBox_icp_maxDepth->value());
-	settings.setValue("voxel", ui_->doubleSpinBox_icp_voxel->value());
-	settings.setValue("maxCorrDist", ui_->doubleSpinBox_icp_maxCorrespDistance->value());
-	settings.setValue("iterations", ui_->spinBox_icp_iteration->value());
-	settings.setValue("point2place", ui_->checkBox_icp_p2plane->isChecked());
-	settings.setValue("normalKSearch", ui_->spinBox_icp_normalKSearch->value());
-	settings.setValue("icp2d", ui_->checkBox_icp_2d->isChecked());
-	settings.setValue("icpMinRatio", ui_->doubleSpinBox_icp_minCorrespondenceRatio->value());
-	settings.endGroup();
-
-	// save Visual parameters
-	settings.beginGroup("visual");
-	settings.setValue("reextract", ui_->groupBox_visual_recomputeFeatures->isChecked());
-	settings.setValue("featureType", ui_->comboBox_featureType->currentIndex());
-	settings.setValue("nnType", ui_->comboBox_nnType->currentIndex());
-	settings.setValue("force2d", ui_->checkBox_visual_2d->isChecked());
-	settings.setValue("nndr", ui_->doubleSpinBox_visual_nndr->value());
-	settings.setValue("minCorr", ui_->spinBox_visual_minCorrespondences->value());
-	settings.setValue("maxCorrDist", ui_->doubleSpinBox_visual_maxCorrespDistance->value());
-	settings.setValue("iterations", ui_->spinBox_visual_iteration->value());
-	settings.setValue("maxDepth", ui_->doubleSpinBox_visual_maxDepth->value());
-	settings.setValue("detectMoreRadius", ui_->doubleSpinBox_detectMore_radius->value());
-	settings.setValue("detectMoreAngle", ui_->doubleSpinBox_detectMore_angle->value());
-	settings.setValue("detectMoreIterations", ui_->spinBox_detectMore_iterations->value());
-	settings.endGroup();
-
-	//Stereo parameters
-	settings.beginGroup("stereo");
-	settings.setValue("flowIterations", ui_->spinBox_stereo_flowIterations->value());
-	settings.setValue("flowMaxLevel", ui_->spinBox_stereo_flowMaxLevel->value());
-	settings.setValue("flowWinSize", ui_->spinBox_stereo_flowWinSize->value());
-	settings.setValue("gfttBlockSize", ui_->spinBox_stereo_gfttBlockSize->value());
-	settings.setValue("flowEps", ui_->doubleSpinBox_stereo_flowEps->value());
-	settings.setValue("gfttMinDistance", ui_->doubleSpinBox_stereo_gfttMinDistance->value());
-	settings.setValue("gfttQuality", ui_->doubleSpinBox_stereo_gfttQuality->value());
-	settings.setValue("maxSlope", ui_->doubleSpinBox_stereo_maxSlope->value());
-	settings.setValue("subpix", ui_->checkBox_stereo_subpix->isChecked());
-	settings.endGroup();
-
-	settings.endGroup(); // DatabaseViewer
-
-	this->setWindowModified(false);
-}
-
-void DatabaseViewer::openDatabase()
-{
-	QString path = QFileDialog::getOpenFileName(this, tr("Select file"), pathDatabase_, tr("Databases (*.db)"));
-	if(!path.isEmpty())
-	{
-		openDatabase(path);
-	}
-}
-
-bool DatabaseViewer::openDatabase(const QString & path)
-{
-	UDEBUG("Open database \"%s\"", path.toStdString().c_str());
-	if(QFile::exists(path))
-	{
-		if(memory_)
-		{
-			delete memory_;
-			memory_ = 0;
-			ids_.clear();
-			idToIndex_.clear();
-			neighborLinks_.clear();
-			loopLinks_.clear();
-			graphes_.clear();
-			graphLinks_.clear();
-			poses_.clear();
-			mapIds_.clear();
-			links_.clear();
-			linksAdded_.clear();
-			linksRefined_.clear();
-			linksRemoved_.clear();
-			localMaps_.clear();
-			ui_->actionGenerate_TORO_graph_graph->setEnabled(false);
-			ui_->checkBox_showOptimized->setEnabled(false);
-		}
-
-		std::string driverType = "sqlite3";
-		rtabmap::ParametersMap parameters;
-		parameters.insert(rtabmap::ParametersPair(rtabmap::Parameters::kDbSqlite3InMemory(), "false"));
-		parameters.insert(rtabmap::ParametersPair(rtabmap::Parameters::kMemIncrementalMemory(), "false"));
-		parameters.insert(rtabmap::ParametersPair(rtabmap::Parameters::kMemInitWMWithAllNodes(), "true"));
-		// use BruteForce dictionary because we don't know which type of descriptors are saved in database
-		parameters.insert(rtabmap::ParametersPair(rtabmap::Parameters::kKpNNStrategy(), "3"));
-
-		memory_ = new rtabmap::Memory();
-
-		if(!memory_->init(path.toStdString(), false, parameters))
-		{
-			QMessageBox::warning(this, "Database error", tr("Can't open database \"%1\"").arg(path));
-		}
-		else
-		{
-			pathDatabase_ = UDirectory::getDir(path.toStdString()).c_str();
-			updateIds();
-			return true;
-		}
-	}
-	else
-	{
-		QMessageBox::warning(this, "Database error", tr("Database \"%1\" does not exist.").arg(path));
-	}
-	return false;
-}
-
-void DatabaseViewer::closeEvent(QCloseEvent* event)
-{
-	//write settings before quit?
-	bool save = false;
-	if(this->isWindowModified())
-	{
-		QMessageBox::Button b=QMessageBox::question(this,
-				tr("Database Viewer"),
-				tr("There are unsaved changed settings. Save them?"),
-				QMessageBox::Save | QMessageBox::Cancel | QMessageBox::Discard);
-		if(b == QMessageBox::Save)
-		{
-			save = true;
-		}
-		else if(b != QMessageBox::Discard)
-		{
-			event->ignore();
-			return;
-		}
-	}
-
-	if(save)
-	{
-		writeSettings();
-	}
-
-	if(linksAdded_.size() || linksRefined_.size() || linksRemoved_.size())
-	{
-		QMessageBox::StandardButton button = QMessageBox::question(this,
-				tr("Links modified"),
-				tr("Some links are modified (%1 added, %2 refined, %3 removed), do you want to save them?")
-				.arg(linksAdded_.size()).arg(linksRefined_.size()).arg(linksRemoved_.size()),
-				QMessageBox::Cancel | QMessageBox::Yes | QMessageBox::No,
-				QMessageBox::Cancel);
-
-		if(button == QMessageBox::Yes)
-		{
-			// Added links
-			for(std::multimap<int, rtabmap::Link>::iterator iter=linksAdded_.begin(); iter!=linksAdded_.end(); ++iter)
-			{
-				std::multimap<int, rtabmap::Link>::iterator refinedIter = rtabmap::graph::findLink(linksRefined_, iter->second.from(), iter->second.to());
-				if(refinedIter != linksRefined_.end())
-				{
-					memory_->addLink(Link(
-							refinedIter->second.from(),
-							refinedIter->second.to(),
-							refinedIter->second.type(),
-							refinedIter->second.transform(),
-							refinedIter->second.infMatrix()));
-				}
-				else
-				{
-					memory_->addLink(Link(
-							iter->second.from(),
-							iter->second.to(),
-							iter->second.type(),
-							iter->second.transform(),
-							iter->second.infMatrix()));
-				}
-			}
-
-			//Refined links
-			for(std::multimap<int, rtabmap::Link>::iterator iter=linksRefined_.begin(); iter!=linksRefined_.end(); ++iter)
-			{
-				if(!containsLink(linksAdded_, iter->second.from(), iter->second.to()))
-				{
-					memory_->updateLink(
-							iter->second.from(),
-							iter->second.to(),
-							iter->second.transform(),
-							iter->second.infMatrix());
-				}
-			}
-
-			// Rejected links
-			for(std::multimap<int, rtabmap::Link>::iterator iter=linksRemoved_.begin(); iter!=linksRemoved_.end(); ++iter)
-			{
-				memory_->removeLink(iter->second.to(), iter->second.from());
-			}
-		}
-
-		if(button == QMessageBox::Yes || button == QMessageBox::No)
-		{
-			event->accept();
-		}
-		else
-		{
-			event->ignore();
-		}
-	}
-	else
-	{
-		event->accept();
-	}
-
-	if(event->isAccepted())
-	{
-		if(memory_)
-		{
-			delete memory_;
-			memory_ = 0;
-		}
-	}
-}
-
-void DatabaseViewer::showEvent(QShowEvent* anEvent)
-{
-	this->setWindowModified(false);
-
-	if(ui_->graphViewer->isVisible() && graphes_.size() && localMaps_.size()==0)
-	{
-		sliderIterationsValueChanged((int)graphes_.size()-1);
-	}
-}
-
-void DatabaseViewer::moveEvent(QMoveEvent* anEvent)
-{
-	if(this->isVisible())
-	{
-		// HACK, there is a move event when the window is shown the first time.
-		if(!firstCall_)
-		{
-			this->configModified();
-		}
-		firstCall_ = false;
-	}
-}
-
-void DatabaseViewer::resizeEvent(QResizeEvent* anEvent)
-{
-	if(this->isVisible())
-	{
-		this->configModified();
-	}
-}
-
-bool DatabaseViewer::eventFilter(QObject *obj, QEvent *event)
-{
-	if (event->type() == QEvent::Resize && qobject_cast<QDockWidget*>(obj))
-	{
-		this->setWindowModified(true);
-	}
-	return QWidget::eventFilter(obj, event);
-}
-
-
-void DatabaseViewer::exportDatabase()
-{
-	if(!memory_ || ids_.size() == 0)
-	{
-		return;
-	}
-
-	rtabmap::ExportDialog dialog;
-
-	if(dialog.exec())
-	{
-		if(!dialog.outputPath().isEmpty())
-		{
-			int framesIgnored = dialog.framesIgnored();
-			double frameRate = dialog.targetFramerate();
-			int sessionExported = dialog.sessionExported();
-			QString path = dialog.outputPath();
-			rtabmap::DataRecorder recorder;
-			QList<int> ids;
-
-			double previousStamp = 0;
-			std::vector<double> delays(ids_.size());
-			int oi=0;
-			std::map<int, Transform> poses;
-			for(int i=0; i<ids_.size(); i+=1+framesIgnored)
-			{
-				Transform odomPose;
-				int weight = -1;
-				int mapId = -1;
-				std::string label;
-				double stamp = 0;
-				std::vector<unsigned char> userData;
-				if(memory_->getNodeInfo(ids_[i], odomPose, mapId, weight, label, stamp, userData, true))
-				{
-					if(frameRate == 0 ||
-					   previousStamp == 0 ||
-					   stamp == 0 ||
-					   stamp - previousStamp >= 1.0/frameRate)
-					{
-						if(sessionExported < 0 || sessionExported == mapId)
+void DatabaseViewer::updateStereo()
+{
+	if(ui_->horizontalSlider_A->maximum())
+	{
+		int id = ids_.at(ui_->horizontalSlider_A->value());
+		SensorData data = memory_->getNodeData(id, true);
+		updateStereo(&data);
+	}
+}
+
+void DatabaseViewer::updateStereo(const SensorData * data)
+{
+	if(data &&
+		ui_->dockWidget_stereoView->isVisible() &&
+		!data->imageRaw().empty() &&
+		!data->depthOrRightRaw().empty() &&
+		data->depthOrRightRaw().type() == CV_8UC1 &&
+		data->stereoCameraModel().isValid())
+	{
+		cv::Mat leftMono;
+		if(data->imageRaw().channels() == 3)
+		{
+			cv::cvtColor(data->imageRaw(), leftMono, CV_BGR2GRAY);
+		}
+		else
+		{
+			leftMono = data->imageRaw();
+		}
+
+		UTimer timer;
+
+		// generate kpts
+		std::vector<cv::KeyPoint> kpts;
+		cv::Rect roi = Feature2D::computeRoi(leftMono, "0.03 0.03 0.04 0.04");
+		ParametersMap parameters;
+		parameters.insert(ParametersPair(Parameters::kKpWordsPerImage(), "0"));
+		parameters.insert(ParametersPair(Parameters::kGFTTMinDistance(), uNumber2Str(ui_->doubleSpinBox_stereo_gfttMinDistance->value())));
+		parameters.insert(ParametersPair(Parameters::kGFTTQualityLevel(), uNumber2Str(ui_->doubleSpinBox_stereo_gfttQuality->value())));
+		parameters.insert(ParametersPair(Parameters::kGFTTBlockSize(), uNumber2Str(ui_->spinBox_stereo_gfttBlockSize->value())));
+		Feature2D::Type type = Feature2D::kFeatureGfttBrief;
+		Feature2D * kptDetector = Feature2D::create(type, parameters);
+		kpts = kptDetector->generateKeypoints(leftMono, roi);
+		delete kptDetector;
+
+		float timeKpt = timer.ticks();
+
+		std::vector<cv::Point2f> leftCorners;
+		cv::KeyPoint::convert(kpts, leftCorners);
+
+		int subPixWinSize = 3;
+		int subPixIterations = 30;
+		double subPixEps = 0.02;
+		if(ui_->checkBox_stereo_subpix->isChecked())
+		{
+			UDEBUG("cv::cornerSubPix() begin");
+			cv::cornerSubPix(leftMono, leftCorners,
+				cv::Size( subPixWinSize, subPixWinSize ),
+				cv::Size( -1, -1 ),
+				cv::TermCriteria( CV_TERMCRIT_ITER | CV_TERMCRIT_EPS, subPixIterations, subPixEps ) );
+			UDEBUG("cv::cornerSubPix() end");
+		}
+
+		// Find features in the new left image
+		std::vector<unsigned char> status;
+		std::vector<float> err;
+		std::vector<cv::Point2f> rightCorners;
+		cv::calcOpticalFlowPyrLK(
+				leftMono,
+				data->depthOrRightRaw(),
+				leftCorners,
+				rightCorners,
+				status,
+				err,
+				cv::Size(ui_->spinBox_stereo_flowWinSize->value(), ui_->spinBox_stereo_flowWinSize->value()), ui_->spinBox_stereo_flowMaxLevel->value(),
+				cv::TermCriteria(cv::TermCriteria::COUNT+cv::TermCriteria::EPS, ui_->spinBox_stereo_flowIterations->value(), ui_->doubleSpinBox_stereo_flowEps->value()));
+
+		float timeFlow = timer.ticks();
+
+		pcl::PointCloud<pcl::PointXYZ>::Ptr cloud(new pcl::PointCloud<pcl::PointXYZ>);
+		cloud->resize(kpts.size());
+		float bad_point = std::numeric_limits<float>::quiet_NaN ();
+		UASSERT(status.size() == kpts.size());
+		int oi = 0;
+		int inliers = 0;
+		int flowOutliers= 0;
+		int slopeOutliers= 0;
+		int negativeDisparityOutliers = 0;
+		for(unsigned int i=0; i<status.size(); ++i)
+		{
+			pcl::PointXYZ pt(bad_point, bad_point, bad_point);
+			if(status[i])
+			{
+				float disparity = leftCorners[i].x - rightCorners[i].x;
+				if(disparity > 0.0f)
+				{
+					if(fabs((leftCorners[i].y-rightCorners[i].y) / (leftCorners[i].x-rightCorners[i].x)) < ui_->doubleSpinBox_stereo_maxSlope->value())
+					{
+						pcl::PointXYZ tmpPt = util3d::projectDisparityTo3D(
+								leftCorners[i],
+								disparity,
+								data->stereoCameraModel().left().cx(),
+								data->stereoCameraModel().left().cy(),
+								data->stereoCameraModel().left().fx(),
+								data->stereoCameraModel().baseline());
+
+						if(pcl::isFinite(tmpPt))
 						{
-							ids.push_back(ids_[i]);
-
-							if(previousStamp && stamp)
-							{
-								delays[oi++] = stamp - previousStamp;
-							}
-							previousStamp = stamp;
-
-							poses.insert(std::make_pair(ids_[i], odomPose));
-						}
-					}
-					if(sessionExported >= 0 && mapId > sessionExported)
-					{
-						break;
-					}
-				}
-			}
-			delays.resize(oi);
-
-			if(recorder.init(path, false))
-			{
-				rtabmap::DetailedProgressDialog * progressDialog = new rtabmap::DetailedProgressDialog(this);
-				progressDialog->setAttribute(Qt::WA_DeleteOnClose);
-				progressDialog->setMaximumSteps(ids.size());
-				progressDialog->show();
-
-				for(int i=0; i<ids.size(); ++i)
-				{
-					int id = ids.at(i);
-
-					SensorData data = memory_->getNodeData(id, true);
-					cv::Mat covariance = cv::Mat::eye(6,6,CV_64FC1);
-					if(dialog.isOdomExported())
-					{
-						if(memory_->getSignature(id) == 0)
-						{
-							UERROR("could not find node %d in memory.", id);
-						}
-						else
-						{
-							covariance = memory_->getSignature(id)->getPoseCovariance();
-						}
-					}
-
-					rtabmap::SensorData sensorData;
-					if(data.cameraModels().size())
-					{
-						sensorData = rtabmap::SensorData(
-							dialog.isDepth2dExported()?data.laserScanRaw():cv::Mat(),
-							dialog.isDepth2dExported()?data.laserScanMaxPts():0,
-							dialog.isRgbExported()?data.imageRaw():cv::Mat(),
-							dialog.isDepthExported()?data.depthOrRightRaw():cv::Mat(),
-							data.cameraModels(),
-							data.id(),
-							data.stamp(),
-							dialog.isUserDataExported()?data.userData():std::vector<unsigned char>());
-					}
-					else
-					{
-						sensorData = rtabmap::SensorData(
-							dialog.isDepth2dExported()?data.laserScanRaw():cv::Mat(),
-							dialog.isDepth2dExported()?data.laserScanMaxPts():0,
-							dialog.isRgbExported()?data.imageRaw():cv::Mat(),
-							dialog.isDepthExported()?data.depthOrRightRaw():cv::Mat(),
-							data.stereoCameraModel(),
-							data.id(),
-							data.stamp(),
-							dialog.isUserDataExported()?data.userData():std::vector<unsigned char>());
-					}
-
-					recorder.addData(sensorData, dialog.isOdomExported()?poses.at(id):Transform(), covariance);
-
-					progressDialog->appendText(tr("Exported node %1").arg(id));
-					progressDialog->incrementStep();
-					QApplication::processEvents();
-				}
-				progressDialog->setValue(progressDialog->maximumSteps());
-				if(delays.size())
-				{
-					progressDialog->appendText(tr("Average frame rate=%1 Hz (Min=%2, Max=%3)")
-							.arg(1.0/uMean(delays)).arg(1.0/uMax(delays)).arg(1.0/uMin(delays)));
-				}
-				progressDialog->appendText(tr("Export finished to \"%1\"!").arg(path));
-			}
-			else
-			{
-				UERROR("DataRecorder init failed?!");
-			}
-		}
-		else
-		{
-			QMessageBox::warning(this, tr("Cannot export database"), tr("An output path must be set!"));
-		}
-	}
-}
-
-void DatabaseViewer::extractImages()
-{
-	if(!memory_ || ids_.size() == 0)
-	{
-		return;
-	}
-
-	QString path = QFileDialog::getExistingDirectory(this, tr("Select directory where to save images..."), QDir::homePath());
-	if(!path.isNull())
-	{
-		for(int i=0; i<ids_.size(); i+=1)
-		{
-			int id = ids_.at(i);
-			cv::Mat compressedRgb = memory_->getImageCompressed(id);
-			if(!compressedRgb.empty())
-			{
-				cv::Mat imageMat = rtabmap::uncompressImage(compressedRgb);
-				cv::imwrite(QString("%1/%2.png").arg(path).arg(id).toStdString(), imageMat);
-				UINFO(QString("Saved %1/%2.png").arg(path).arg(id).toStdString().c_str());
-			}
-		}
-	}
-}
-
-void DatabaseViewer::updateIds()
-{
-	if(!memory_)
-	{
-		return;
-	}
-
-	std::set<int> ids = memory_->getAllSignatureIds();
-	ids_ = QList<int>::fromStdList(std::list<int>(ids.begin(), ids.end()));
-	idToIndex_.clear();
-	mapIds_.clear();
-	for(int i=0; i<ids_.size(); ++i)
-	{
-		idToIndex_.insert(ids_[i], i);
-
-		Transform p;
-		int w;
-		std::string l;
-		double s;
-		std::vector<unsigned char> d;
-		int mapId;
-		memory_->getNodeInfo(ids_[i], p, mapId, w, l, s, d, true);
-		mapIds_.insert(std::make_pair(ids_[i], mapId));
-	}
-
-	poses_.clear();
-	links_.clear();
-	linksAdded_.clear();
-	linksRefined_.clear();
-	linksRemoved_.clear();
-	ui_->label_optimizeFrom->setText(tr("Optimize from"));
-	if(memory_->getLastWorkingSignature())
-	{
-		//get constraints only for parent links
-
-		memory_->getMetricConstraints(ids, poses_, links_, true);
-
-		if(poses_.size())
-		{
-			bool nullPoses = poses_.begin()->second.isNull();
-			for(std::map<int,Transform>::iterator iter=poses_.begin(); iter!=poses_.end(); ++iter)
-			{
-				if((!iter->second.isNull() && nullPoses) ||
-					(iter->second.isNull() && !nullPoses))
-				{
-					if(iter->second.isNull())
-					{
-						UWARN("Pose %d is null!", iter->first);
-					}
-					UWARN("Mixed valid and null poses! Ignoring graph...");
-					poses_.clear();
-					links_.clear();
-					break;
-				}
-			}
-			if(nullPoses)
-			{
-				poses_.clear();
-				links_.clear();
-			}
-
-			int first = *ids.begin();
-			ui_->spinBox_optimizationsFrom->setRange(first, memory_->getLastWorkingSignature()->id());
-			ui_->spinBox_optimizationsFrom->setValue(memory_->getLastWorkingSignature()->id());
-			ui_->label_optimizeFrom->setText(tr("Optimize from [%1, %2]").arg(first).arg(memory_->getLastWorkingSignature()->id()));
-		}
-	}
-
-	ui_->actionGenerate_TORO_graph_graph->setEnabled(false);
-	graphes_.clear();
-	graphLinks_.clear();
-	neighborLinks_.clear();
-	loopLinks_.clear();
-	for(std::multimap<int, rtabmap::Link>::iterator iter = links_.begin(); iter!=links_.end(); ++iter)
-	{
-		if(!iter->second.transform().isNull())
-		{
-			if(iter->second.type() == rtabmap::Link::kNeighbor)
-			{
-				neighborLinks_.append(iter->second);
-			}
-			else
-			{
-				loopLinks_.append(iter->second);
-			}
-		}
-		else
-		{
-			UERROR("Transform null for link from %d to %d", iter->first, iter->second.to());
-		}
-	}
-
-	UINFO("Loaded %d ids", ids_.size());
-
-	if(ids_.size())
-	{
-		ui_->horizontalSlider_A->setMinimum(0);
-		ui_->horizontalSlider_B->setMinimum(0);
-		ui_->horizontalSlider_A->setMaximum(ids_.size()-1);
-		ui_->horizontalSlider_B->setMaximum(ids_.size()-1);
-		ui_->horizontalSlider_A->setEnabled(true);
-		ui_->horizontalSlider_B->setEnabled(true);
-		ui_->horizontalSlider_A->setSliderPosition(0);
-		ui_->horizontalSlider_B->setSliderPosition(0);
-		sliderAValueChanged(0);
-		sliderBValueChanged(0);
-	}
-	else
-	{
-		ui_->horizontalSlider_A->setEnabled(false);
-		ui_->horizontalSlider_B->setEnabled(false);
-		ui_->label_idA->setText("NaN");
-		ui_->label_idB->setText("NaN");
-	}
-
-	if(neighborLinks_.size())
-	{
-		ui_->horizontalSlider_neighbors->setMinimum(0);
-		ui_->horizontalSlider_neighbors->setMaximum(neighborLinks_.size()-1);
-		ui_->horizontalSlider_neighbors->setEnabled(true);
-		ui_->horizontalSlider_neighbors->setSliderPosition(0);
-	}
-	else
-	{
-		ui_->horizontalSlider_neighbors->setEnabled(false);
-	}
-
-	if(ids_.size())
-	{
-		updateLoopClosuresSlider();
-		updateGraphView();
-	}
-}
-
-void DatabaseViewer::generateGraph()
-{
-	if(!memory_)
-	{
-		QMessageBox::warning(this, tr("Cannot generate a graph"), tr("A database must must loaded first...\nUse File->Open database."));
-		return;
-	}
-
-	QString path = QFileDialog::getSaveFileName(this, tr("Save File"), pathDatabase_+"/Graph.dot", tr("Graphiz file (*.dot)"));
-	if(!path.isEmpty())
-	{
-		memory_->generateGraph(path.toStdString());
-	}
-}
-
-void DatabaseViewer::generateLocalGraph()
-{
-	if(!ids_.size() || !memory_)
-	{
-		QMessageBox::warning(this, tr("Cannot generate a graph"), tr("The database is empty..."));
-		return;
-	}
-	bool ok = false;
-	int id = QInputDialog::getInt(this, tr("Around which location?"), tr("Location ID"), ids_.first(), ids_.first(), ids_.last(), 1, &ok);
-
-	if(ok)
-	{
-		int margin = QInputDialog::getInt(this, tr("Depth around the location?"), tr("Margin"), 4, 1, 100, 1, &ok);
-		if(ok)
-		{
-			QString path = QFileDialog::getSaveFileName(this, tr("Save File"), pathDatabase_+"/Graph" + QString::number(id) + ".dot", tr("Graphiz file (*.dot)"));
-			if(!path.isEmpty())
-			{
-				std::map<int, int> ids = memory_->getNeighborsId(id, margin, -1, false);
-
-				if(ids.size() > 0)
-				{
-					ids.insert(std::pair<int,int>(id, 0));
-					std::set<int> idsSet;
-					for(std::map<int, int>::iterator iter = ids.begin(); iter!=ids.end(); ++iter)
-					{
-						idsSet.insert(idsSet.end(), iter->first);
-						UINFO("Node %d", iter->first);
-					}
-					UINFO("idsSet=%d", idsSet.size());
-					memory_->generateGraph(path.toStdString(), idsSet);
-				}
-				else
-				{
-					QMessageBox::critical(this, tr("Error"), tr("No neighbors found for signature %1.").arg(id));
-				}
-			}
-		}
-	}
-}
-
-void DatabaseViewer::generateTOROGraph()
-{
-	if(!graphes_.size() || !graphLinks_.size())
-	{
-		QMessageBox::warning(this, tr("Cannot generate a TORO graph"), tr("No poses or no links..."));
-		return;
-	}
-	bool ok = false;
-	int id = QInputDialog::getInt(this, tr("Which iteration?"), tr("Iteration (0 -> %1)").arg((int)graphes_.size()-1), (int)graphes_.size()-1, 0, (int)graphes_.size()-1, 1, &ok);
-
-	if(ok)
-	{
-		QString path = QFileDialog::getSaveFileName(this, tr("Save File"), pathDatabase_+"/constraints" + QString::number(id) + ".graph", tr("TORO file (*.graph)"));
-		if(!path.isEmpty())
-		{
-			graph::TOROOptimizer::saveGraph(path.toStdString(), uValueAt(graphes_, id), graphLinks_);
-		}
-	}
-}
-
-void DatabaseViewer::view3DMap()
-{
-	if(!ids_.size() || !memory_)
-	{
-		QMessageBox::warning(this, tr("Cannot view 3D map"), tr("The database is empty..."));
-		return;
-	}
-	if(graphes_.empty())
-	{
-		this->updateGraphView();
-		if(graphes_.empty() || ui_->horizontalSlider_iterations->maximum() != (int)graphes_.size()-1)
-		{
-			QMessageBox::warning(this, tr("Cannot generate a graph"), tr("No graph in database?!"));
-			return;
-		}
-	}
-	bool ok = false;
-	QStringList items;
-	items.append("1");
-	items.append("2");
-	items.append("4");
-	items.append("8");
-	items.append("16");
-	QString item = QInputDialog::getItem(this, tr("Decimation?"), tr("Image decimation"), items, 2, false, &ok);
-	if(ok)
-	{
-		int decimation = item.toInt();
-<<<<<<< HEAD
-		double maxDepth = QInputDialog::getDouble(this, tr("Camera depth?"), tr("Maximum depth (m, 0=no max):"), 4.0, 0, 100, 2, &ok);
-=======
-		float maxDepth = (float)QInputDialog::getDouble(this, tr("Camera depth?"), tr("Maximum depth (m, 0=no max):"), 4.0, 0, 10, 2, &ok);
->>>>>>> 039ae45d
-		if(ok)
-		{
-			std::map<int, Transform> optimizedPoses = uValueAt(graphes_, ui_->horizontalSlider_iterations->value());
-			if(ui_->groupBox_posefiltering->isChecked())
-			{
-				optimizedPoses = graph::radiusPosesFiltering(optimizedPoses,
-						ui_->doubleSpinBox_posefilteringRadius->value(),
-						ui_->doubleSpinBox_posefilteringAngle->value()*CV_PI/180.0);
-			}
-			if(optimizedPoses.size() > 0)
-			{
-				rtabmap::DetailedProgressDialog progressDialog(this);
-				progressDialog.setMaximumSteps((int)optimizedPoses.size());
-				progressDialog.show();
-
-				// create a window
-				QDialog * window = new QDialog(this, Qt::Window);
-				window->setModal(this->isModal());
-				window->setWindowTitle(tr("3D Map"));
-				window->setMinimumWidth(800);
-				window->setMinimumHeight(600);
-
-				rtabmap::CloudViewer * viewer = new rtabmap::CloudViewer(window);
-
-				QVBoxLayout *layout = new QVBoxLayout();
-				layout->addWidget(viewer);
-				viewer->setCameraLockZ(false);
-				window->setLayout(layout);
-				connect(window, SIGNAL(finished(int)), viewer, SLOT(clear()));
-
-				window->show();
-
-				for(std::map<int, Transform>::const_iterator iter = optimizedPoses.begin(); iter!=optimizedPoses.end(); ++iter)
-				{
-					rtabmap::Transform pose = iter->second;
-					if(!pose.isNull())
-					{
-						SensorData data = memory_->getNodeData(iter->first, true);
-						pcl::PointCloud<pcl::PointXYZRGB>::Ptr cloud;
-						UASSERT(data.imageRaw().empty() || data.imageRaw().type()==CV_8UC3 || data.imageRaw().type() == CV_8UC1);
-						UASSERT(data.depthOrRightRaw().empty() || data.depthOrRightRaw().type()==CV_8UC1 || data.depthOrRightRaw().type() == CV_16UC1 || data.depthOrRightRaw().type() == CV_32FC1);
-						cloud = util3d::cloudRGBFromSensorData(data, decimation, maxDepth);
-
-						if(cloud->size())
-						{
-							QColor color = Qt::red;
-							int mapId, weight;
-							Transform odomPose;
-							std::string label;
-							double stamp;
-							std::vector<unsigned char> userData;
-							if(memory_->getNodeInfo(iter->first, odomPose, mapId, weight, label, stamp, userData, true))
-							{
-								color = (Qt::GlobalColor)(mapId % 12 + 7 );
-							}
-
-							viewer->addCloud(uFormat("cloud%d", iter->first), cloud, pose, color);
-
-							UINFO("Generated %d (%d points)", iter->first, cloud->size());
-							progressDialog.appendText(QString("Generated %1 (%2 points)").arg(iter->first).arg(cloud->size()));
-						}
-						else
-						{
-							UINFO("Empty cloud %d", iter->first);
-							progressDialog.appendText(QString("Empty cloud %1").arg(iter->first));
-						}
-						progressDialog.incrementStep();
-						QApplication::processEvents();
-					}
-				}
-				progressDialog.setValue(progressDialog.maximumSteps());
-			}
-			else
-			{
-				QMessageBox::critical(this, tr("Error"), tr("No neighbors found for node %1.").arg(ui_->spinBox_optimizationsFrom->value()));
-			}
-		}
-	}
-}
-
-void DatabaseViewer::generate3DMap()
-{
-	if(!ids_.size() || !memory_)
-	{
-		QMessageBox::warning(this, tr("Cannot generate a graph"), tr("The database is empty..."));
-		return;
-	}
-	bool ok = false;
-	QStringList items;
-	items.append("1");
-	items.append("2");
-	items.append("4");
-	items.append("8");
-	items.append("16");
-	QString item = QInputDialog::getItem(this, tr("Decimation?"), tr("Image decimation"), items, 2, false, &ok);
-	if(ok)
-	{
-		int decimation = item.toInt();
-<<<<<<< HEAD
-		double maxDepth = QInputDialog::getDouble(this, tr("Camera depth?"), tr("Maximum depth (m, 0=no max):"), 4.0, 0, 100, 2, &ok);
-=======
-		float maxDepth = (float)QInputDialog::getDouble(this, tr("Camera depth?"), tr("Maximum depth (m, 0=no max):"), 4.0, 0, 10, 2, &ok);
->>>>>>> 039ae45d
-		if(ok)
-		{
-			QString path = QFileDialog::getExistingDirectory(this, tr("Save directory"), pathDatabase_);
-			if(!path.isEmpty())
-			{
-				std::map<int, Transform> optimizedPoses = uValueAt(graphes_, ui_->horizontalSlider_iterations->value());
-				if(ui_->groupBox_posefiltering->isChecked())
-				{
-					optimizedPoses = graph::radiusPosesFiltering(optimizedPoses,
-							ui_->doubleSpinBox_posefilteringRadius->value(),
-							ui_->doubleSpinBox_posefilteringAngle->value()*CV_PI/180.0);
-				}
-				if(optimizedPoses.size() > 0)
-				{
-					rtabmap::DetailedProgressDialog progressDialog;
-					progressDialog.setMaximumSteps((int)optimizedPoses.size());
-					progressDialog.show();
-
-					for(std::map<int, Transform>::const_iterator iter = optimizedPoses.begin(); iter!=optimizedPoses.end(); ++iter)
-					{
-						const rtabmap::Transform & pose = iter->second;
-						if(!pose.isNull())
-						{
-							SensorData data = memory_->getNodeData(iter->first, true);
-							pcl::PointCloud<pcl::PointXYZRGB>::Ptr cloud;
-							UASSERT(data.imageRaw().empty() || data.imageRaw().type()==CV_8UC3 || data.imageRaw().type() == CV_8UC1);
-							UASSERT(data.depthOrRightRaw().empty() || data.depthOrRightRaw().type()==CV_8UC1 || data.depthOrRightRaw().type() == CV_16UC1 || data.depthOrRightRaw().type() == CV_32FC1);
-							cloud = util3d::cloudRGBFromSensorData(data, decimation, maxDepth);
-							std::string name = uFormat("%s/node%d.pcd", path.toStdString().c_str(), iter->first);
-							if(cloud->size())
-							{
-								cloud = rtabmap::util3d::transformPointCloud(cloud, pose);
-								pcl::io::savePCDFile(name, *cloud);
-								UINFO("Saved %s (%d points)", name.c_str(), cloud->size());
-								progressDialog.appendText(QString("Saved %1 (%2 points)").arg(name.c_str()).arg(cloud->size()));
-							}
-							else
-							{
-								UINFO("Ignored empty cloud %s", name.c_str());
-								progressDialog.appendText(QString("Ignored empty cloud %1").arg(name.c_str()));
-							}
-							progressDialog.incrementStep();
-							QApplication::processEvents();
-						}
-					}
-					progressDialog.setValue(progressDialog.maximumSteps());
-
-					QMessageBox::information(this, tr("Finished"), tr("%1 clouds generated to %2.").arg(optimizedPoses.size()).arg(path));
-				}
-				else
-				{
-					QMessageBox::critical(this, tr("Error"), tr("No neighbors found for node %1.").arg(ui_->spinBox_optimizationsFrom->value()));
-				}
-			}
-		}
-	}
-}
-
-void DatabaseViewer::detectMoreLoopClosures()
-{
-	const std::map<int, Transform> & optimizedPoses = graphes_.back();
-
-	int iterations = ui_->spinBox_detectMore_iterations->value();
-	UASSERT(iterations > 0);
-	int added = 0;
-	for(int n=0; n<iterations; ++n)
-	{
-		UINFO("iteration %d/%d", n+1, iterations);
-		std::multimap<int, int> clusters = rtabmap::graph::radiusPosesClustering(
-				optimizedPoses,
-				ui_->doubleSpinBox_detectMore_radius->value(),
-				ui_->doubleSpinBox_detectMore_angle->value()*CV_PI/180.0);
-		std::set<int> addedLinks;
-		for(std::multimap<int, int>::iterator iter=clusters.begin(); iter!= clusters.end(); ++iter)
-		{
-			int from = iter->first;
-			int to = iter->second;
-			if(from < to)
-			{
-				from = iter->second;
-				to = iter->first;
-			}
-			if(!findActiveLink(from, to).isValid() && !containsLink(linksRemoved_, from, to) &&
-				addedLinks.find(from) == addedLinks.end() && addedLinks.find(to) == addedLinks.end())
-			{
-				if(addConstraint(from, to, true, false))
-				{
-					UINFO("Added new loop closure between %d and %d.", from, to);
-					++added;
-					addedLinks.insert(from);
-					addedLinks.insert(to);
-				}
-			}
-		}
-		UINFO("Iteration %d/%d: added %d loop closures.", n+1, iterations, (int)addedLinks.size()/2);
-		if(addedLinks.size() == 0)
-		{
-			break;
-		}
-	}
-	if(added)
-	{
-		this->updateGraphView();
-	}
-	UINFO("Total added %d loop closures.", added);
-}
-
-void DatabaseViewer::refineAllNeighborLinks()
-{
-	if(neighborLinks_.size())
-	{
-		rtabmap::DetailedProgressDialog progressDialog(this);
-		progressDialog.setMaximumSteps(neighborLinks_.size());
-		progressDialog.show();
-
-		for(int i=0; i<neighborLinks_.size(); ++i)
-		{
-			int from = neighborLinks_[i].from();
-			int to = neighborLinks_[i].to();
-			this->refineConstraint(neighborLinks_[i].from(), neighborLinks_[i].to(), true, false);
-
-			progressDialog.appendText(tr("Refined link %1->%2 (%3/%4)").arg(from).arg(to).arg(i+1).arg(neighborLinks_.size()));
-			progressDialog.incrementStep();
-			QApplication::processEvents();
-		}
-		this->updateGraphView();
-
-		progressDialog.setValue(progressDialog.maximumSteps());
-		progressDialog.appendText("Refining links finished!");
-	}
-}
-
-void DatabaseViewer::refineAllLoopClosureLinks()
-{
-	if(loopLinks_.size())
-	{
-		rtabmap::DetailedProgressDialog progressDialog(this);
-		progressDialog.setMaximumSteps(loopLinks_.size());
-		progressDialog.show();
-
-		for(int i=0; i<loopLinks_.size(); ++i)
-		{
-			int from = loopLinks_[i].from();
-			int to = loopLinks_[i].to();
-			this->refineConstraint(loopLinks_[i].from(), loopLinks_[i].to(), true, false);
-
-			progressDialog.appendText(tr("Refined link %1->%2 (%3/%4)").arg(from).arg(to).arg(i+1).arg(loopLinks_.size()));
-			progressDialog.incrementStep();
-			QApplication::processEvents();
-		}
-		this->updateGraphView();
-
-		progressDialog.setValue(progressDialog.maximumSteps());
-		progressDialog.appendText("Refining links finished!");
-	}
-}
-
-void DatabaseViewer::refineVisuallyAllNeighborLinks()
-{
-	if(neighborLinks_.size())
-	{
-		rtabmap::DetailedProgressDialog progressDialog(this);
-		progressDialog.setMaximumSteps(neighborLinks_.size());
-		progressDialog.show();
-
-		for(int i=0; i<neighborLinks_.size(); ++i)
-		{
-			int from = neighborLinks_[i].from();
-			int to = neighborLinks_[i].to();
-			this->refineConstraintVisually(neighborLinks_[i].from(), neighborLinks_[i].to(), true, false);
-
-			progressDialog.appendText(tr("Refined link %1->%2 (%3/%4)").arg(from).arg(to).arg(i+1).arg(neighborLinks_.size()));
-			progressDialog.incrementStep();
-			QApplication::processEvents();
-		}
-		this->updateGraphView();
-
-		progressDialog.setValue(progressDialog.maximumSteps());
-		progressDialog.appendText("Refining links finished!");
-	}
-}
-
-void DatabaseViewer::refineVisuallyAllLoopClosureLinks()
-{
-	if(loopLinks_.size())
-	{
-		rtabmap::DetailedProgressDialog progressDialog(this);
-		progressDialog.setMaximumSteps(loopLinks_.size());
-		progressDialog.show();
-
-		for(int i=0; i<loopLinks_.size(); ++i)
-		{
-			int from = loopLinks_[i].from();
-			int to = loopLinks_[i].to();
-			this->refineConstraintVisually(loopLinks_[i].from(), loopLinks_[i].to(), true, false);
-
-			progressDialog.appendText(tr("Refined link %1->%2 (%3/%4)").arg(from).arg(to).arg(i+1).arg(loopLinks_.size()));
-			progressDialog.incrementStep();
-			QApplication::processEvents();
-		}
-		this->updateGraphView();
-
-		progressDialog.setValue(progressDialog.maximumSteps());
-		progressDialog.appendText("Refining links finished!");
-	}
-}
-
-void DatabaseViewer::resetAllChanges()
-{
-	linksAdded_.clear();
-	linksRefined_.clear();
-	linksRemoved_.clear();
-	updateLoopClosuresSlider();
-	this->updateGraphView();
-}
-
-void DatabaseViewer::sliderAValueChanged(int value)
-{
-	this->update(value,
-			ui_->label_indexA,
-			ui_->label_parentsA,
-			ui_->label_childrenA,
-			ui_->label_weightA,
-			ui_->label_labelA,
-			ui_->label_stampA,
-			ui_->graphicsView_A,
-			ui_->widget_cloudA,
-			ui_->label_idA,
-			ui_->label_mapA,
-			ui_->label_poseA,
-			true);
-}
-
-void DatabaseViewer::sliderBValueChanged(int value)
-{
-	this->update(value,
-			ui_->label_indexB,
-			ui_->label_parentsB,
-			ui_->label_childrenB,
-			ui_->label_weightB,
-			ui_->label_labelB,
-			ui_->label_stampB,
-			ui_->graphicsView_B,
-			ui_->widget_cloudB,
-			ui_->label_idB,
-			ui_->label_mapB,
-			ui_->label_poseB,
-			true);
-}
-
-void DatabaseViewer::update(int value,
-						QLabel * labelIndex,
-						QLabel * labelParents,
-						QLabel * labelChildren,
-						QLabel * weight,
-						QLabel * label,
-						QLabel * stamp,
-						rtabmap::ImageView * view,
-						rtabmap::CloudViewer * view3D,
-						QLabel * labelId,
-						QLabel * labelMapId,
-						QLabel * labelPose,
-						bool updateConstraintView)
-{
-	UTimer timer;
-	labelIndex->setText(QString::number(value));
-	labelParents->clear();
-	labelChildren->clear();
-	weight->clear();
-	label->clear();
-	labelMapId->clear();
-	labelPose->clear();
-	stamp->clear();
-	QRectF rect;
-	if(value >= 0 && value < ids_.size())
-	{
-		view->clear();
-		int id = ids_.at(value);
-		int mapId = -1;
-		labelId->setText(QString::number(id));
-		if(id>0)
-		{
-			//image
-			QImage img;
-			QImage imgDepth;
-			if(memory_)
-			{
-				SensorData data = memory_->getNodeData(id, true);
-				if(!data.imageRaw().empty())
-				{
-					img = uCvMat2QImage(data.imageRaw());
-				}
-				if(!data.depthOrRightRaw().empty())
-				{
-					imgDepth = uCvMat2QImage(data.depthOrRightRaw());
-				}
-
-				const Signature * signature = memory_->getSignature(id);
-
-				if(signature && signature->getWords().size())
-				{
-					view->setFeatures(signature->getWords(), data.depthOrRightRaw().type() == CV_8UC1?cv::Mat():data.depthOrRightRaw(), Qt::yellow);
-				}
-
-				Transform odomPose;
-				int w;
-				std::string l;
-				double s;
-				std::vector<unsigned char> d;
-				memory_->getNodeInfo(id, odomPose, mapId, w, l, s, d, true);
-
-				weight->setNum(w);
-				label->setText(l.c_str());
-				labelPose->setText(QString("%1%2, %3, %4").arg(odomPose.isIdentity()?"* ":"").arg(odomPose.x()).arg(odomPose.y()).arg(odomPose.z()));
-				if(s!=0.0)
-				{
-					stamp->setText(QDateTime::fromMSecsSinceEpoch(s*1000.0).toString("dd.MM.yyyy hh:mm:ss.zzz"));
-				}
-
-				//stereo
-				if(!data.depthOrRightRaw().empty() && data.depthOrRightRaw().type() == CV_8UC1)
-				{
-					this->updateStereo(&data);
-				}
-				else
-				{
-					ui_->stereoViewer->clear();
-					ui_->graphicsView_stereo->clear();
-				}
-
-				// 3d view
-				if(view3D->isVisible() && !data.depthOrRightRaw().empty())
-				{
-					pcl::PointCloud<pcl::PointXYZRGB>::Ptr cloud;
-					cloud = util3d::cloudRGBFromSensorData(data);
-					if(cloud->size())
-					{
-						view3D->addOrUpdateCloud("0", cloud);
-					}
-
-					//add scan
-					pcl::PointCloud<pcl::PointXYZ>::Ptr scan = util3d::laserScanToPointCloud(data.laserScanRaw());
-					if(scan->size())
-					{
-						view3D->addOrUpdateCloud("1", scan);
-					}
-
-					view3D->update();
-				}
-			}
-
-			if(!imgDepth.isNull())
-			{
-				view->setImageDepth(imgDepth);
-				rect = imgDepth.rect();
-			}
-			else
-			{
-				ULOGGER_DEBUG("Image depth is empty");
-			}
-			if(!img.isNull())
-			{
-				view->setImage(img);
-				rect = img.rect();
-			}
-			else
-			{
-				ULOGGER_DEBUG("Image is empty");
-			}
-
-			// loops
-			std::map<int, rtabmap::Link> loopClosures;
-			loopClosures = memory_->getLoopClosureLinks(id, true);
-			if(loopClosures.size())
-			{
-				QString strParents, strChildren;
-				for(std::map<int, rtabmap::Link>::iterator iter=loopClosures.begin(); iter!=loopClosures.end(); ++iter)
-				{
-					if(iter->first < id)
-					{
-						strChildren.append(QString("%1 ").arg(iter->first));
-					}
-					else
-					{
-						strParents.append(QString("%1 ").arg(iter->first));
-					}
-				}
-				labelParents->setText(strParents);
-				labelChildren->setText(strChildren);
-			}
-		}
-
-		if(mapId>=0)
-		{
-			labelMapId->setText(QString::number(mapId));
-		}
-	}
-	else
-	{
-		ULOGGER_ERROR("Slider index out of range ?");
-	}
-
-	updateConstraintButtons();
-	updateWordsMatching();
-
-	if(updateConstraintView)
-	{
-		// update constraint view
-		int from = ids_.at(ui_->horizontalSlider_A->value());
-		int to = ids_.at(ui_->horizontalSlider_B->value());
-		bool set = false;
-		for(int i=0; i<loopLinks_.size() || i<neighborLinks_.size(); ++i)
-		{
-			if(i < loopLinks_.size())
-			{
-				if((loopLinks_[i].from() == from && loopLinks_[i].to() == to) ||
-				   (loopLinks_[i].from() == to && loopLinks_[i].to() == from))
-				{
-					if(i != ui_->horizontalSlider_loops->value())
-					{
-						ui_->horizontalSlider_loops->blockSignals(true);
-						ui_->horizontalSlider_loops->setValue(i);
-						ui_->horizontalSlider_loops->blockSignals(false);
-						this->updateConstraintView(loopLinks_.at(i), false);
-					}
-					ui_->horizontalSlider_neighbors->blockSignals(true);
-					ui_->horizontalSlider_neighbors->setValue(0);
-					ui_->horizontalSlider_neighbors->blockSignals(false);
-					set = true;
-					break;
-				}
-			}
-			if(i < neighborLinks_.size())
-			{
-				if((neighborLinks_[i].from() == from && neighborLinks_[i].to() == to) ||
-				   (neighborLinks_[i].from() == to && neighborLinks_[i].to() == from))
-				{
-					if(i != ui_->horizontalSlider_neighbors->value())
-					{
-						ui_->horizontalSlider_neighbors->blockSignals(true);
-						ui_->horizontalSlider_neighbors->setValue(i);
-						ui_->horizontalSlider_neighbors->blockSignals(false);
-						this->updateConstraintView(neighborLinks_.at(i), false);
-					}
-					ui_->horizontalSlider_loops->blockSignals(true);
-					ui_->horizontalSlider_loops->setValue(0);
-					ui_->horizontalSlider_loops->blockSignals(false);
-					set = true;
-					break;
-				}
-			}
-		}
-		if(!set)
-		{
-			ui_->horizontalSlider_loops->blockSignals(true);
-			ui_->horizontalSlider_neighbors->blockSignals(true);
-			ui_->horizontalSlider_loops->setValue(0);
-			ui_->horizontalSlider_neighbors->setValue(0);
-			ui_->constraintsViewer->removeAllClouds();
-			ui_->constraintsViewer->update();
-			ui_->horizontalSlider_loops->blockSignals(false);
-			ui_->horizontalSlider_neighbors->blockSignals(false);
-		}
-	}
-
-	if(rect.isValid())
-	{
-		view->setSceneRect(rect);
-	}
-}
-
-<<<<<<< HEAD
-void DatabaseViewer::updateStereo()
-{
-	if(ui_->horizontalSlider_A->maximum())
-	{
-		int id = ids_.at(ui_->horizontalSlider_A->value());
-		Signature data = memory_->getSignatureData(id, true);
-		updateStereo(&data);
-	}
-}
-
-void DatabaseViewer::updateStereo(const Signature * data)
-=======
-void DatabaseViewer::updateStereo(const SensorData * data)
->>>>>>> 039ae45d
-{
-	if(data &&
-		ui_->dockWidget_stereoView->isVisible() &&
-		!data->imageRaw().empty() &&
-		!data->depthOrRightRaw().empty() &&
-		data->depthOrRightRaw().type() == CV_8UC1 &&
-		data->stereoCameraModel().isValid())
-	{
-		cv::Mat leftMono;
-		if(data->imageRaw().channels() == 3)
-		{
-			cv::cvtColor(data->imageRaw(), leftMono, CV_BGR2GRAY);
-		}
-		else
-		{
-			leftMono = data->imageRaw();
-		}
-
-		UTimer timer;
-
-		// generate kpts
-		std::vector<cv::KeyPoint> kpts;
-		cv::Rect roi = Feature2D::computeRoi(leftMono, "0.03 0.03 0.04 0.04");
-		ParametersMap parameters;
-		parameters.insert(ParametersPair(Parameters::kKpWordsPerImage(), "0"));
-		parameters.insert(ParametersPair(Parameters::kGFTTMinDistance(), uNumber2Str(ui_->doubleSpinBox_stereo_gfttMinDistance->value())));
-		parameters.insert(ParametersPair(Parameters::kGFTTQualityLevel(), uNumber2Str(ui_->doubleSpinBox_stereo_gfttQuality->value())));
-		parameters.insert(ParametersPair(Parameters::kGFTTBlockSize(), uNumber2Str(ui_->spinBox_stereo_gfttBlockSize->value())));
-		Feature2D::Type type = Feature2D::kFeatureGfttBrief;
-		Feature2D * kptDetector = Feature2D::create(type, parameters);
-		kpts = kptDetector->generateKeypoints(leftMono, roi);
-		delete kptDetector;
-
-		float timeKpt = timer.ticks();
-
-		std::vector<cv::Point2f> leftCorners;
-		cv::KeyPoint::convert(kpts, leftCorners);
-
-		int subPixWinSize = 3;
-		int subPixIterations = 30;
-		double subPixEps = 0.02;
-		if(ui_->checkBox_stereo_subpix->isChecked())
-		{
-			UDEBUG("cv::cornerSubPix() begin");
-			cv::cornerSubPix(leftMono, leftCorners,
-				cv::Size( subPixWinSize, subPixWinSize ),
-				cv::Size( -1, -1 ),
-				cv::TermCriteria( CV_TERMCRIT_ITER | CV_TERMCRIT_EPS, subPixIterations, subPixEps ) );
-			UDEBUG("cv::cornerSubPix() end");
-		}
-
-		// Find features in the new left image
-		std::vector<unsigned char> status;
-		std::vector<float> err;
-		std::vector<cv::Point2f> rightCorners;
-		cv::calcOpticalFlowPyrLK(
-				leftMono,
-				data->depthOrRightRaw(),
-				leftCorners,
-				rightCorners,
-				status,
-				err,
-				cv::Size(ui_->spinBox_stereo_flowWinSize->value(), ui_->spinBox_stereo_flowWinSize->value()), ui_->spinBox_stereo_flowMaxLevel->value(),
-				cv::TermCriteria(cv::TermCriteria::COUNT+cv::TermCriteria::EPS, ui_->spinBox_stereo_flowIterations->value(), ui_->doubleSpinBox_stereo_flowEps->value()));
-
-		float timeFlow = timer.ticks();
-
-		pcl::PointCloud<pcl::PointXYZ>::Ptr cloud(new pcl::PointCloud<pcl::PointXYZ>);
-		cloud->resize(kpts.size());
-		float bad_point = std::numeric_limits<float>::quiet_NaN ();
-		UASSERT(status.size() == kpts.size());
-		int oi = 0;
-		int inliers = 0;
-		int flowOutliers= 0;
-		int slopeOutliers= 0;
-		int negativeDisparityOutliers = 0;
-		for(unsigned int i=0; i<status.size(); ++i)
-		{
-			pcl::PointXYZ pt(bad_point, bad_point, bad_point);
-			if(status[i])
-			{
-				float disparity = leftCorners[i].x - rightCorners[i].x;
-				if(disparity > 0.0f)
-				{
-					if(fabs((leftCorners[i].y-rightCorners[i].y) / (leftCorners[i].x-rightCorners[i].x)) < ui_->doubleSpinBox_stereo_maxSlope->value())
-					{
-						pcl::PointXYZ tmpPt = util3d::projectDisparityTo3D(
-								leftCorners[i],
-								disparity,
-								data->stereoCameraModel().left().cx(),
-								data->stereoCameraModel().left().cy(),
-								data->stereoCameraModel().left().fx(),
-								data->stereoCameraModel().baseline());
-
-						if(pcl::isFinite(tmpPt))
-						{
-<<<<<<< HEAD
-							pt = pcl::transformPoint(tmpPt, data->getLocalTransform().toEigen3f());
-							status[i] = 100; //blue
+							pt = pcl::transformPoint(tmpPt, data->stereoCameraModel().left().localTransform().toEigen3f());
+							status[i] = 100; //blue
 							++inliers;
-=======
-							pt = util3d::transformPoint(tmpPt, data->stereoCameraModel().left().localTransform());
-							if(fabs(pt.x) > 2 || fabs(pt.y) > 2 || fabs(pt.z) > 2)
-							{
-								status[i] = 100; //blue
-							}
->>>>>>> 039ae45d
-							cloud->at(oi++) = pt;
-						}
-					}
-					else if(fabs(leftCorners[i].y-rightCorners[i].y) <=1.0f)
-					{
-						status[i] = 110; //cyan
-						++inliers;
-					}
-					else
-					{
-						status[i] = 101; //yellow
-						++slopeOutliers;
-					}
-				}
-				else
-				{
-					status[i] = 102; //magenta
-					++negativeDisparityOutliers;
-				}
-			}
-			else
-			{
-				++flowOutliers;
-			}
-		}
-		cloud->resize(oi);
-
-		UINFO("correspondences = %d/%d (%f) (time kpt=%fs flow=%fs)",
-				(int)cloud->size(), (int)leftCorners.size(), float(cloud->size())/float(leftCorners.size()), timeKpt, timeFlow);
-
-		ui_->stereoViewer->updateCameraTargetPosition(Transform::getIdentity());
-		ui_->stereoViewer->addOrUpdateCloud("stereo", cloud);
-		ui_->stereoViewer->update();
-
-		ui_->label_stereo_inliers->setNum(inliers);
-		ui_->label_stereo_flowOutliers->setNum(flowOutliers);
-		ui_->label_stereo_slopeOutliers->setNum(slopeOutliers);
-		ui_->label_stereo_disparityOutliers->setNum(negativeDisparityOutliers);
-
-		std::vector<cv::KeyPoint> rightKpts;
-		cv::KeyPoint::convert(rightCorners, rightKpts);
-		std::vector<cv::DMatch> good_matches(kpts.size());
-		for(unsigned int i=0; i<good_matches.size(); ++i)
-		{
-			good_matches[i].trainIdx = i;
-			good_matches[i].queryIdx = i;
-		}
-
-
-		//
-		//cv::Mat imageMatches;
-		//cv::drawMatches( leftMono, kpts, data->getDepthRaw(), rightKpts,
-		//			   good_matches, imageMatches, cv::Scalar::all(-1), cv::Scalar::all(-1),
-		//			   std::vector<char>(), cv::DrawMatchesFlags::NOT_DRAW_SINGLE_POINTS );
-
-		//ui_->graphicsView_stereo->setImage(uCvMat2QImage(imageMatches));
-
-		ui_->graphicsView_stereo->clear();
-		ui_->graphicsView_stereo->setLinesShown(true);
-		ui_->graphicsView_stereo->setFeaturesShown(false);
-		ui_->graphicsView_stereo->setImageDepthShown(true);
-
-		ui_->graphicsView_stereo->setImage(uCvMat2QImage(data->imageRaw()));
-		ui_->graphicsView_stereo->setImageDepth(uCvMat2QImage(data->depthOrRightRaw()));
-
-		// Draw lines between corresponding features...
-		for(unsigned int i=0; i<kpts.size(); ++i)
-		{
-			QColor c = Qt::green;
-			if(status[i] == 0)
-			{
-				c = Qt::red;
-			}
-			else if(status[i] == 100)
-			{
-				c = Qt::blue;
-			}
-			else if(status[i] == 101)
-			{
-				c = Qt::yellow;
-			}
-			else if(status[i] == 102)
-			{
-				c = Qt::magenta;
-			}
-			else if(status[i] == 110)
-			{
-				c = Qt::cyan;
-			}
-			ui_->graphicsView_stereo->addLine(
-					kpts[i].pt.x,
-					kpts[i].pt.y,
-					rightKpts[i].pt.x,
-					rightKpts[i].pt.y,
-					c);
-		}
-		ui_->graphicsView_stereo->update();
-	}
-}
-
-void DatabaseViewer::updateWordsMatching()
-{
-	int from = ids_.at(ui_->horizontalSlider_A->value());
-	int to = ids_.at(ui_->horizontalSlider_B->value());
-	if(from && to)
-	{
-		int alpha = 70;
-		ui_->graphicsView_A->clearLines();
-		ui_->graphicsView_A->setFeaturesColor(QColor(255, 255, 0, alpha)); // yellow
-		ui_->graphicsView_B->clearLines();
-		ui_->graphicsView_B->setFeaturesColor(QColor(255, 255, 0, alpha)); // yellow
-
-		const QMultiMap<int, KeypointItem*> & wordsA = ui_->graphicsView_A->getFeatures();
-		const QMultiMap<int, KeypointItem*> & wordsB = ui_->graphicsView_B->getFeatures();
-		if(wordsA.size() && wordsB.size())
-		{
-			QList<int> ids =  wordsA.uniqueKeys();
-			for(int i=0; i<ids.size(); ++i)
-			{
-				if(wordsA.count(ids[i]) == 1 && wordsB.count(ids[i]) == 1)
-				{
-					// PINK features
-					ui_->graphicsView_A->setFeatureColor(ids[i], Qt::magenta);
-					ui_->graphicsView_B->setFeatureColor(ids[i], Qt::magenta);
-
-					// Add lines
-					// Draw lines between corresponding features...
-					float scaleX = ui_->graphicsView_A->viewScale();
-					float deltaX = ui_->graphicsView_A->width()/scaleX;
-					float deltaY = 0;
-
-					const KeypointItem * kptA = wordsA.value(ids[i]);
-					const KeypointItem * kptB = wordsB.value(ids[i]);
-					ui_->graphicsView_A->addLine(
-							kptA->rect().x()+kptA->rect().width()/2,
-							kptA->rect().y()+kptA->rect().height()/2,
-							kptB->rect().x()+kptB->rect().width()/2+deltaX,
-							kptB->rect().y()+kptB->rect().height()/2+deltaY,
-							Qt::cyan);
-
-					ui_->graphicsView_B->addLine(
-							kptA->rect().x()+kptA->rect().width()/2-deltaX,
-							kptA->rect().y()+kptA->rect().height()/2-deltaY,
-							kptB->rect().x()+kptB->rect().width()/2,
-							kptB->rect().y()+kptB->rect().height()/2,
-							Qt::cyan);
-				}
-			}
-			ui_->graphicsView_A->update();
-			ui_->graphicsView_B->update();
-		}
-	}
-}
-
-void DatabaseViewer::sliderAMoved(int value)
-{
-	ui_->label_indexA->setText(QString::number(value));
-	if(value>=0 && value < ids_.size())
-	{
-		ui_->label_idA->setText(QString::number(ids_.at(value)));
-	}
-	else
-	{
-		ULOGGER_ERROR("Slider index out of range ?");
-	}
-}
-
-void DatabaseViewer::sliderBMoved(int value)
-{
-	ui_->label_indexB->setText(QString::number(value));
-	if(value>=0 && value < ids_.size())
-	{
-		ui_->label_idB->setText(QString::number(ids_.at(value)));
-	}
-	else
-	{
-		ULOGGER_ERROR("Slider index out of range ?");
-	}
-}
-
-void DatabaseViewer::sliderNeighborValueChanged(int value)
-{
-	this->updateConstraintView(neighborLinks_.at(value));
-}
-
-void DatabaseViewer::sliderLoopValueChanged(int value)
-{
-	this->updateConstraintView(loopLinks_.at(value));
-}
-
-// only called when ui_->checkBox_showOptimized state changed
-void DatabaseViewer::updateConstraintView()
-{
-	if(ids_.size())
-	{
-		Link link = this->findActiveLink(ids_.at(ui_->horizontalSlider_A->value()), ids_.at(ui_->horizontalSlider_B->value()));
-		if(link.isValid())
-		{
-			if(link.type() == Link::kNeighbor)
-			{
-				this->updateConstraintView(neighborLinks_.at(ui_->horizontalSlider_neighbors->value()), false);
-			}
-			else
-			{
-				this->updateConstraintView(loopLinks_.at(ui_->horizontalSlider_loops->value()), false);
-			}
-		}
-	}
-}
-
-void DatabaseViewer::updateConstraintView(
-		const rtabmap::Link & linkIn,
-		bool updateImageSliders,
-		const pcl::PointCloud<pcl::PointXYZ>::Ptr & cloudFrom,
-		const pcl::PointCloud<pcl::PointXYZ>::Ptr & cloudTo,
-		const pcl::PointCloud<pcl::PointXYZ>::Ptr & scanFrom,
-		const pcl::PointCloud<pcl::PointXYZ>::Ptr & scanTo)
-{
-	std::multimap<int, Link>::iterator iter = rtabmap::graph::findLink(linksRefined_, linkIn.from(), linkIn.to());
-	rtabmap::Link link = linkIn;
-	if(iter != linksRefined_.end())
-	{
-		link = iter->second;
-	}
-	rtabmap::Transform t = link.transform();
-
-	ui_->label_constraint->clear();
-	ui_->label_constraint_opt->clear();
-	ui_->checkBox_showOptimized->setEnabled(false);
-	UASSERT(!t.isNull() && memory_);
-
-	ui_->label_type->setNum(link.type());
-	ui_->label_variance->setText(QString("%1, %2")
-			.arg(sqrt(link.rotVariance()))
-			.arg(sqrt(link.transVariance())));
-	ui_->label_constraint->setText(QString("%1").arg(t.prettyPrint().c_str()).replace(" ", "\n"));
-	if(link.type() == Link::kNeighbor &&
-	   graphes_.size() &&
-	   (int)graphes_.size()-1 == ui_->horizontalSlider_iterations->maximum())
-	{
-		std::map<int, rtabmap::Transform> & graph = uValueAt(graphes_, ui_->horizontalSlider_iterations->value());
-		if(link.type() == Link::kNeighbor)
-		{
-			std::map<int, rtabmap::Transform>::iterator iterFrom = graph.find(link.from());
-			std::map<int, rtabmap::Transform>::iterator iterTo = graph.find(link.to());
-			if(iterFrom != graph.end() && iterTo != graph.end())
-			{
-				ui_->checkBox_showOptimized->setEnabled(true);
-				Transform topt = iterFrom->second.inverse()*iterTo->second;
-				float diff = topt.getDistance(t);
-				Transform v1 = t.rotation()*Transform(1,0,0,0,0,0);
-				Transform v2 = topt.rotation()*Transform(1,0,0,0,0,0);
-				float a = pcl::getAngle3D(Eigen::Vector4f(v1.x(), v1.y(), v1.z(), 0), Eigen::Vector4f(v2.x(), v2.y(), v2.z(), 0));
-				a = (a *180.0f) / CV_PI;
-				ui_->label_constraint_opt->setText(QString("%1\n(error=%2% a=%3)").arg(QString(topt.prettyPrint().c_str()).replace(" ", "\n")).arg((diff/t.getNorm())*100.0f).arg(a));
-
-				if(ui_->checkBox_showOptimized->isChecked())
-				{
-					t = topt;
-				}
-			}
-		}
-	}
-
-	if(updateImageSliders)
-	{
-		ui_->horizontalSlider_A->blockSignals(true);
-		ui_->horizontalSlider_B->blockSignals(true);
-		// set from on left and to on right		{
-		ui_->horizontalSlider_A->setValue(idToIndex_.value(link.from()));
-		ui_->horizontalSlider_B->setValue(idToIndex_.value(link.to()));
-		ui_->horizontalSlider_A->blockSignals(false);
-		ui_->horizontalSlider_B->blockSignals(false);
-		this->update(idToIndex_.value(link.from()),
-					ui_->label_indexA,
-					ui_->label_parentsA,
-					ui_->label_childrenA,
-					ui_->label_weightA,
-					ui_->label_labelA,
-					ui_->label_stampA,
-					ui_->graphicsView_A,
-					ui_->widget_cloudA,
-					ui_->label_idA,
-					ui_->label_mapA,
-					ui_->label_poseA,
-					false); // don't update constraints view!
-		this->update(idToIndex_.value(link.to()),
-					ui_->label_indexB,
-					ui_->label_parentsB,
-					ui_->label_childrenB,
-					ui_->label_weightB,
-					ui_->label_labelB,
-					ui_->label_stampB,
-					ui_->graphicsView_B,
-					ui_->widget_cloudB,
-					ui_->label_idB,
-					ui_->label_mapB,
-					ui_->label_poseB,
-					false); // don't update constraints view!
-	}
-
-	if(ui_->constraintsViewer->isVisible())
-	{
-		SensorData dataFrom, dataTo;
-
-		dataFrom = memory_->getNodeData(link.from(), true);
-		UASSERT(dataFrom.imageRaw().empty() || dataFrom.imageRaw().type()==CV_8UC3 || dataFrom.imageRaw().type() == CV_8UC1);
-		UASSERT(dataFrom.depthOrRightRaw().empty() || dataFrom.depthOrRightRaw().type()==CV_8UC1 || dataFrom.depthOrRightRaw().type() == CV_16UC1 || dataFrom.depthOrRightRaw().type() == CV_32FC1);
-
-		dataTo = memory_->getNodeData(link.to(), true);
-		UASSERT(dataTo.imageRaw().empty() || dataTo.imageRaw().type()==CV_8UC3 || dataTo.imageRaw().type() == CV_8UC1);
-		UASSERT(dataTo.depthOrRightRaw().empty() || dataTo.depthOrRightRaw().type()==CV_8UC1 || dataTo.depthOrRightRaw().type() == CV_16UC1 || dataTo.depthOrRightRaw().type() == CV_32FC1);
-
-
-		if(cloudFrom->size() == 0 && cloudTo->size() == 0)
-		{
-			//cloud 3d
-			if(!ui_->checkBox_show3DWords->isChecked())
-			{
-				pcl::PointCloud<pcl::PointXYZRGB>::Ptr cloudFrom, cloudTo;
-				cloudFrom=util3d::cloudRGBFromSensorData(dataFrom, 1);
-				cloudTo=util3d::cloudRGBFromSensorData(dataTo, 1);
-
-				if(cloudFrom->size())
-				{
-					ui_->constraintsViewer->addOrUpdateCloud("cloud0", cloudFrom, Transform::getIdentity(), Qt::red);
-				}
-				if(cloudTo->size())
-				{
-					cloudTo = rtabmap::util3d::transformPointCloud(cloudTo, t);
-					ui_->constraintsViewer->addOrUpdateCloud("cloud1", cloudTo, Transform::getIdentity(), Qt::cyan);
-				}
-			}
-			else
-			{
-				const Signature * sFrom = memory_->getSignature(link.from());
-				const Signature * sTo = memory_->getSignature(link.to());
-				if(sFrom && sTo)
-				{
-					pcl::PointCloud<pcl::PointXYZ>::Ptr cloudFrom(new pcl::PointCloud<pcl::PointXYZ>);
-					pcl::PointCloud<pcl::PointXYZ>::Ptr cloudTo(new pcl::PointCloud<pcl::PointXYZ>);
-					cloudFrom->resize(sFrom->getWords3().size());
-					cloudTo->resize(sTo->getWords3().size());
-					int i=0;
-					for(std::multimap<int, pcl::PointXYZ>::const_iterator iter=sFrom->getWords3().begin();
-						iter!=sFrom->getWords3().end();
-						++iter)
-					{
-						cloudFrom->at(i++) = iter->second;
-					}
-					i=0;
-					for(std::multimap<int, pcl::PointXYZ>::const_iterator iter=sTo->getWords3().begin();
-						iter!=sTo->getWords3().end();
-						++iter)
-					{
-						cloudTo->at(i++) = iter->second;
-					}
-
-					if(cloudFrom->size())
-					{
-						cloudFrom = rtabmap::util3d::removeNaNFromPointCloud(cloudFrom);
-					}
-					if(cloudTo->size())
-					{
-						cloudTo = rtabmap::util3d::removeNaNFromPointCloud(cloudTo);
-						if(cloudTo->size())
-						{
-							cloudTo = rtabmap::util3d::transformPointCloud(cloudTo, t);
-						}
-					}
-
-					if(cloudFrom->size())
-					{
-						ui_->constraintsViewer->addOrUpdateCloud("cloud0", cloudFrom, Transform::getIdentity(), Qt::red);
-					}
-					else
-					{
-						UWARN("Empty 3D words for node %d", link.from());
-						ui_->constraintsViewer->removeCloud("cloud0");
-					}
-					if(cloudTo->size())
-					{
-						ui_->constraintsViewer->addOrUpdateCloud("cloud1", cloudTo, Transform::getIdentity(), Qt::cyan);
-					}
-					else
-					{
-						UWARN("Empty 3D words for node %d", link.to());
-						ui_->constraintsViewer->removeCloud("cloud1");
-					}
-				}
-				else
-				{
-					UERROR("Not found signature %d or %d in RAM", link.from(), link.to());
-					ui_->constraintsViewer->removeCloud("cloud0");
-					ui_->constraintsViewer->removeCloud("cloud1");
-				}
-			}
-		}
-		else
-		{
-			if(cloudFrom->size())
-			{
-				ui_->constraintsViewer->addOrUpdateCloud("cloud0", cloudFrom, Transform::getIdentity(), Qt::red);
-			}
-			if(cloudTo->size())
-			{
-				ui_->constraintsViewer->addOrUpdateCloud("cloud1", cloudTo, Transform::getIdentity(), Qt::cyan);
-			}
-		}
-
-		if(scanFrom->size() == 0 && scanTo->size() == 0)
-		{
-			//cloud 2d
-			pcl::PointCloud<pcl::PointXYZ>::Ptr scanA, scanB;
-			scanA = rtabmap::util3d::laserScanToPointCloud(dataFrom.laserScanRaw());
-			scanB = rtabmap::util3d::laserScanToPointCloud(dataTo.laserScanRaw());
-			scanB = rtabmap::util3d::transformPointCloud(scanB, t);
-			if(scanA->size())
-			{
-				ui_->constraintsViewer->addOrUpdateCloud("scan0", scanA, Transform::getIdentity(), Qt::yellow);
-			}
-			else
-			{
-				ui_->constraintsViewer->removeCloud("scan0");
-			}
-			if(scanB->size())
-			{
-				ui_->constraintsViewer->addOrUpdateCloud("scan1", scanB, Transform::getIdentity(), Qt::magenta);
-			}
-			else
-			{
-				ui_->constraintsViewer->removeCloud("scan1");
-			}
-		}
-		else
-		{
-			if(scanFrom->size())
-			{
-				ui_->constraintsViewer->addOrUpdateCloud("scan0", scanFrom, Transform::getIdentity(), Qt::yellow);
-			}
-			else
-			{
-				ui_->constraintsViewer->removeCloud("scan0");
-			}
-			if(scanTo->size())
-			{
-				ui_->constraintsViewer->addOrUpdateCloud("scan1", scanTo, Transform::getIdentity(), Qt::magenta);
-			}
-			else
-			{
-				ui_->constraintsViewer->removeCloud("scan1");
-			}
-		}
-
-		//update cordinate
-		ui_->constraintsViewer->updateCameraTargetPosition(t);
-		ui_->constraintsViewer->clearTrajectory();
-
-		ui_->constraintsViewer->update();
-	}
-
-	// update buttons
-	updateConstraintButtons();
-}
-
-void DatabaseViewer::updateConstraintButtons()
-{
-	ui_->pushButton_refine->setEnabled(false);
-	ui_->pushButton_refineVisually->setEnabled(false);
-	ui_->pushButton_reset->setEnabled(false);
-	ui_->pushButton_add->setEnabled(false);
-	ui_->pushButton_reject->setEnabled(false);
-
-	int from = ids_.at(ui_->horizontalSlider_A->value());
-	int to = ids_.at(ui_->horizontalSlider_B->value());
-	if(from!=to && from && to)
-	{
-		if((!containsLink(links_, from ,to) && !containsLink(linksAdded_, from ,to)) ||
-			containsLink(linksRemoved_, from ,to))
-		{
-			ui_->pushButton_add->setEnabled(true);
-		}
-	}
-
-	Link currentLink = findActiveLink(from ,to);
-
-	if(currentLink.isValid() &&
-		((currentLink.from() == from && currentLink.to() == to) || (currentLink.from() == to && currentLink.to() == from)))
-	{
-		if(!containsLink(linksRemoved_, from ,to))
-		{
-			ui_->pushButton_reject->setEnabled(currentLink.type() != Link::kNeighbor);
-		}
-
-		//check for modified link
-		bool modified = false;
-		std::multimap<int, Link>::iterator iter = rtabmap::graph::findLink(linksRefined_, currentLink.from(), currentLink.to());
-		if(iter != linksRefined_.end())
-		{
-			currentLink = iter->second;
-			ui_->pushButton_reset->setEnabled(true);
-			modified = true;
-		}
-		if(!modified)
-		{
-			ui_->pushButton_reset->setEnabled(false);
-		}
-		ui_->pushButton_refine->setEnabled(true);
-		ui_->pushButton_refineVisually->setEnabled(true);
-	}
-}
-
-void DatabaseViewer::sliderIterationsValueChanged(int value)
-{
-	if(memory_ && value >=0 && value < (int)graphes_.size())
-	{
-		if(ui_->dockWidget_graphView->isVisible() && localMaps_.size() == 0)
-		{
-			//update scans
-			UINFO("Update local maps list...");
-
-			for(int i=0; i<ids_.size(); ++i)
-			{
-				UTimer time;
-				bool added = false;
-				if(ui_->groupBox_gridFromProjection->isChecked())
-				{
-					SensorData data = memory_->getNodeData(ids_.at(i), true);
-					if(!data.depthOrRightRaw().empty())
-					{
-						pcl::PointCloud<pcl::PointXYZ>::Ptr cloud;
-						cloud = util3d::cloudFromSensorData(data,
-								ui_->spinBox_projDecimation->value(),
-								ui_->doubleSpinBox_projMaxDepth->value(),
-								ui_->doubleSpinBox_gridCellSize->value());
-
-						if(cloud->size())
-						{
-							UTimer timer;
-							float cellSize = ui_->doubleSpinBox_gridCellSize->value();
-							float groundNormalMaxAngle = M_PI_4;
-							int minClusterSize = 20;
-							cv::Mat ground, obstacles;
-
-							util3d::occupancy2DFromCloud3D<pcl::PointXYZ>(
-									cloud,
-									ground, obstacles,
-									cellSize,
-									groundNormalMaxAngle,
-									minClusterSize);
-
-							if(!ground.empty() || !obstacles.empty())
-							{
-								localMaps_.insert(std::make_pair(ids_.at(i), std::make_pair(ground, obstacles)));
-								added = true;
-							}
-						}
-					}
-				}
-				else
-				{
-					SensorData data = memory_->getNodeData(ids_.at(i), false);
-					if(!data.laserScanCompressed().empty())
-					{
-						pcl::PointCloud<pcl::PointXYZ>::Ptr cloud;
-						cv::Mat laserScan;
-						data.uncompressDataConst(0, 0, &laserScan);
-						cv::Mat ground, obstacles;
-						util3d::occupancy2DFromLaserScan(laserScan, ground, obstacles, ui_->doubleSpinBox_gridCellSize->value());
-						localMaps_.insert(std::make_pair(ids_.at(i), std::make_pair(ground, obstacles)));
-						added = true;
-					}
-				}
-				if(added)
-				{
-					UINFO("Processed grid map %d/%d (%fs)", i+1, (int)ids_.size(), time.ticks());
-				}
-			}
-			UINFO("Update local maps list... done");
-		}
-		std::map<int, rtabmap::Transform> & graph = uValueAt(graphes_, value);
-		ui_->graphViewer->updateGraph(graph, graphLinks_, mapIds_);
-		if(graph.size() && localMaps_.size() && ui_->graphViewer->isGridMapVisible())
-		{
-			float xMin, yMin;
-			float cell = ui_->doubleSpinBox_gridCellSize->value();
-			cv::Mat map;
-			QTime time;
-			time.start();
-			if(ui_->groupBox_posefiltering->isChecked())
-			{
-				std::map<int, rtabmap::Transform> graphFiltered = graph::radiusPosesFiltering(graph,
-						ui_->doubleSpinBox_posefilteringRadius->value(),
-						ui_->doubleSpinBox_posefilteringAngle->value()*CV_PI/180.0);
-				map = rtabmap::util3d::create2DMapFromOccupancyLocalMaps(graphFiltered, localMaps_, cell, xMin, yMin, 0, ui_->checkBox_gridErode->isChecked());
-			}
-			else
-			{
-				map = rtabmap::util3d::create2DMapFromOccupancyLocalMaps(graph, localMaps_, cell, xMin, yMin, 0, ui_->checkBox_gridErode->isChecked());
-			}
-			if(!map.empty())
-			{
-				ui_->graphViewer->updateMap(rtabmap::util3d::convertMap2Image8U(map), cell, xMin, yMin);
-			}
-			ui_->label_timeGrid->setNum(double(time.elapsed())/1000.0);
-		}
-		ui_->graphViewer->update();
-		ui_->label_iterations->setNum(value);
-
-		//compute total length (neighbor links)
-		float length = 0.0f;
-		for(std::multimap<int, rtabmap::Link>::const_iterator iter=graphLinks_.begin(); iter!=graphLinks_.end(); ++iter)
-		{
-			std::map<int, rtabmap::Transform>::const_iterator jterA = graph.find(iter->first);
-			std::map<int, rtabmap::Transform>::const_iterator jterB = graph.find(iter->second.to());
-			if(jterA != graph.end() && jterB != graph.end())
-			{
-				const rtabmap::Transform & poseA = jterA->second;
-				const rtabmap::Transform & poseB = jterB->second;
-				if(iter->second.type() == rtabmap::Link::kNeighbor)
-				{
-					Eigen::Vector3f vA, vB;
-					poseA.getTranslation(vA[0], vA[1], vA[2]);
-					poseB.getTranslation(vB[0], vB[1], vB[2]);
-					length += (vB - vA).norm();
-				}
-			}
-		}
-		ui_->label_pathLength->setNum(length);
-	}
-}
-void DatabaseViewer::updateGraphView()
-{
-	ui_->label_loopClosures->clear();
-	ui_->label_nodes->clear();
-	if(poses_.size())
-	{
-		int fromId = ui_->spinBox_optimizationsFrom->value();
-		if(!uContains(poses_, fromId))
-		{
-			QMessageBox::warning(this, tr(""), tr("Graph optimization from id (%1) for which node is not linked to graph.\n Minimum=%2, Maximum=%3")
-						.arg(fromId)
-						.arg(poses_.begin()->first)
-						.arg(poses_.rbegin()->first));
-			return;
-		}
-
-		graphes_.clear();
-		graphLinks_.clear();
-
-		std::map<int, rtabmap::Transform> poses = poses_;
-
-		// filter current map if not spanning to all maps
-		if(!ui_->checkBox_spanAllMaps->isChecked() && uContains(mapIds_, fromId) && mapIds_.at(fromId) >= 0)
-		{
-			int currentMapId = mapIds_.at(fromId);
-			for(std::map<int, rtabmap::Transform>::iterator iter=poses.begin(); iter!=poses.end();)
-			{
-				if(!uContains(mapIds_, iter->first) ||
-					mapIds_.at(iter->first) != currentMapId)
-				{
-					poses.erase(iter++);
-				}
-				else
-				{
-					++iter;
-				}
-			}
-		}
-
-		graphes_.push_back(poses);
-
-		ui_->actionGenerate_TORO_graph_graph->setEnabled(true);
-		std::multimap<int, rtabmap::Link> links = links_;
-
-		// filter current map if not spanning to all maps
-		if(!ui_->checkBox_spanAllMaps->isChecked() && uContains(mapIds_, fromId) && mapIds_.at(fromId) >= 0)
-		{
-			int currentMapId = mapIds_.at(fromId);
-			for(std::multimap<int, rtabmap::Link>::iterator iter=links.begin(); iter!=links.end();)
-			{
-				if(!uContains(mapIds_, iter->second.from()) ||
-					!uContains(mapIds_, iter->second.to()) ||
-					mapIds_.at(iter->second.from()) != currentMapId ||
-					mapIds_.at(iter->second.to()) != currentMapId)
-				{
-					links.erase(iter++);
-				}
-				else
-				{
-					++iter;
-				}
-			}
-		}
-
-		if(ui_->checkBox_ignorePoseCorrection->isChecked())
-		{
-			std::multimap<int, Link> tmp = links;
-			for(std::multimap<int, Link>::iterator iter=tmp.begin(); iter!=tmp.end(); ++iter)
-			{
-				if(iter->second.type() == Link::kNeighbor)
-				{
-					Transform poseFrom = uValue(poses, iter->second.from(), Transform());
-					Transform poseTo = uValue(poses, iter->second.to(), Transform());
-					if(!poseFrom.isNull() && !poseTo.isNull())
-					{
-						iter->second.setTransform(poseFrom.inverse() * poseTo); // recompute raw odom transformation
-						iter->second.setVariance(1.0f, 1.0f); // reset variance
-					}
-				}
-			}
-			links = updateLinksWithModifications(tmp);
-		}
-		else
-		{
-			links = updateLinksWithModifications(links);
-		}
-
-		// filter links
-		int totalGlobal = 0;
-		int totalLocalTime = 0;
-		int totalLocalSpace = 0;
-		int totalUser = 0;
-		for(std::multimap<int, rtabmap::Link>::iterator iter=links.begin(); iter!=links.end();)
-		{
-			if(iter->second.type() == Link::kGlobalClosure)
-			{
-				if(ui_->checkBox_ignoreGlobalLoop->isChecked())
-				{
-					links.erase(iter++);
-					continue;
-				}
-				++totalGlobal;
-			}
-			else if(iter->second.type() == Link::kLocalSpaceClosure)
-			{
-				if(ui_->checkBox_ignoreLocalLoopSpace->isChecked())
-				{
-					links.erase(iter++);
-					continue;
-				}
-				++totalLocalSpace;
-			}
-			else if(iter->second.type() == Link::kLocalTimeClosure)
-			{
-				if(ui_->checkBox_ignoreLocalLoopTime->isChecked())
-				{
-					links.erase(iter++);
-					continue;
-				}
-				++totalLocalTime;
-			}
-			else if(iter->second.type() == Link::kUserClosure)
-			{
-				if(ui_->checkBox_ignoreUserLoop->isChecked())
-				{
-					links.erase(iter++);
-					continue;
-				}
-				++totalUser;
-			}
-			++iter;
-		}
-		ui_->label_loopClosures->setText(tr("(%1, %2, %3, %4)").arg(totalGlobal).arg(totalLocalSpace).arg(totalLocalTime).arg(totalUser));
-
-		graph::Optimizer * optimizer = 0;
-		if(ui_->comboBox_graphOptimizer->currentIndex() == graph::Optimizer::kTypeG2O)
-		{
-			optimizer = new graph::G2OOptimizer(ui_->spinBox_iterations->value(), ui_->checkBox_2dslam->isChecked(), ui_->checkBox_ignoreCovariance->isChecked());
-		}
-		else
-		{
-			optimizer = new graph::TOROOptimizer(ui_->spinBox_iterations->value(), ui_->checkBox_2dslam->isChecked(), ui_->checkBox_ignoreCovariance->isChecked());
-		}
-		std::map<int, rtabmap::Transform> posesOut;
-		std::multimap<int, rtabmap::Link> linksOut;
-		optimizer->getConnectedGraph(
-				fromId,
-				poses,
-				links,
-				posesOut,
-				linksOut,
-				ui_->spinBox_optimizationDepth->value());
-
-		QTime time;
-		time.start();
-		std::map<int, rtabmap::Transform> finalPoses = optimizer->optimize(fromId, posesOut, linksOut, &graphes_);
-		ui_->label_timeOptimization->setNum(double(time.elapsed())/1000.0);
-		graphes_.push_back(finalPoses);
-		graphLinks_ = linksOut;
-		ui_->label_nodes->setNum((int)finalPoses.size());
-		delete optimizer;
-	}
-	if(graphes_.size())
-	{
-		ui_->horizontalSlider_iterations->setMaximum((int)graphes_.size()-1);
-		ui_->horizontalSlider_iterations->setValue((int)graphes_.size()-1);
-		ui_->horizontalSlider_iterations->setEnabled(true);
-		ui_->spinBox_optimizationsFrom->setEnabled(true);
-		sliderIterationsValueChanged((int)graphes_.size()-1);
-	}
-	else
-	{
-		ui_->horizontalSlider_iterations->setEnabled(false);
-		ui_->spinBox_optimizationsFrom->setEnabled(false);
-	}
-}
-
-void DatabaseViewer::updateGrid()
-{
-	if((sender() != ui_->spinBox_projDecimation && sender() != ui_->doubleSpinBox_projMaxDepth) ||
-	   (sender() == ui_->spinBox_projDecimation && ui_->groupBox_gridFromProjection->isChecked()) ||
-	   (sender() == ui_->doubleSpinBox_projMaxDepth && ui_->groupBox_gridFromProjection->isChecked()))
-	{
-		localMaps_.clear();
-		updateGraphView();
-	}
-}
-
-Link DatabaseViewer::findActiveLink(int from, int to)
-{
-	Link link;
-	std::multimap<int, Link>::iterator findIter = rtabmap::graph::findLink(linksRefined_, from ,to);
-	if(findIter != linksRefined_.end())
-	{
-		link = findIter->second;
-	}
-	else
-	{
-		findIter = rtabmap::graph::findLink(linksAdded_, from ,to);
-		if(findIter != linksAdded_.end())
-		{
-			link = findIter->second;
-		}
-		else if(!containsLink(linksRemoved_, from ,to))
-		{
-			findIter = rtabmap::graph::findLink(links_, from ,to);
-			if(findIter != links_.end())
-			{
-				link = findIter->second;
-			}
-		}
-	}
-	return link;
-}
-
-bool DatabaseViewer::containsLink(std::multimap<int, Link> & links, int from, int to)
-{
-	return rtabmap::graph::findLink(links, from, to) != links.end();
-}
-
-void DatabaseViewer::refineConstraint()
-{
-	int from = ids_.at(ui_->horizontalSlider_A->value());
-	int to = ids_.at(ui_->horizontalSlider_B->value());
-	refineConstraint(from, to, false, true);
-}
-
-void DatabaseViewer::refineConstraint(int from, int to, bool silent, bool updateGraph)
-{
-	if(from == to)
-	{
-		UWARN("Cannot refine link to same node");
-		return;
-	}
-
-	Link currentLink =  findActiveLink(from, to);
-	if(!currentLink.isValid())
-	{
-		UERROR("Not found link! (%d->%d)", from, to);
-		return;
-	}
-	Transform t = currentLink.transform();
-	if(ui_->checkBox_showOptimized->isChecked() &&
-	   currentLink.type() == Link::kNeighbor &&
-	   graphes_.size() &&
-	   (int)graphes_.size()-1 == ui_->horizontalSlider_iterations->maximum())
-	{
-		std::map<int, rtabmap::Transform> & graph = uValueAt(graphes_, ui_->horizontalSlider_iterations->value());
-		if(currentLink.type() == Link::kNeighbor)
-		{
-			std::map<int, rtabmap::Transform>::iterator iterFrom = graph.find(currentLink.from());
-			std::map<int, rtabmap::Transform>::iterator iterTo = graph.find(currentLink.to());
-			if(iterFrom != graph.end() && iterTo != graph.end())
-			{
-				Transform topt = iterFrom->second.inverse()*iterTo->second;
-				t = topt;
-			}
-		}
-	}
-
-
-	bool hasConverged = false;
-	double variance = -1.0;
-	int correspondences = 0;
-	Transform transform;
-
-	SensorData dataFrom, dataTo;
-	dataFrom = memory_->getNodeData(currentLink.from(), false);
-	dataTo = memory_->getNodeData(currentLink.to(), false);
-
-	pcl::PointCloud<pcl::PointXYZ>::Ptr cloudA(new pcl::PointCloud<pcl::PointXYZ>);
-	pcl::PointCloud<pcl::PointXYZ>::Ptr cloudB(new pcl::PointCloud<pcl::PointXYZ>);
-	pcl::PointCloud<pcl::PointXYZ>::Ptr scanA(new pcl::PointCloud<pcl::PointXYZ>);
-	pcl::PointCloud<pcl::PointXYZ>::Ptr scanB(new pcl::PointCloud<pcl::PointXYZ>);
-	float correspondenceRatio = 0.0f;
-	if(ui_->checkBox_icp_2d->isChecked())
-	{
-		//2D
-		cv::Mat oldLaserScan = rtabmap::uncompressData(dataFrom.laserScanCompressed());
-		cv::Mat newLaserScan = rtabmap::uncompressData(dataTo.laserScanCompressed());
-
-		if(!oldLaserScan.empty() && !newLaserScan.empty())
-		{
-			// 2D
-			scanA = util3d::cvMat2Cloud(oldLaserScan);
-			scanB = util3d::cvMat2Cloud(newLaserScan, t);
-
-			//voxelize
-			if(ui_->doubleSpinBox_icp_voxel->value() > 0.0f)
-			{
-				scanA = util3d::voxelize(scanA, ui_->doubleSpinBox_icp_voxel->value());
-				scanB = util3d::voxelize(scanB, ui_->doubleSpinBox_icp_voxel->value());
-			}
-
-			if(scanB->size() && scanA->size())
-			{
-				transform = util3d::icp2D(scanB,
-						scanA,
-						ui_->doubleSpinBox_icp_maxCorrespDistance->value(),
-						ui_->spinBox_icp_iteration->value(),
-					   &hasConverged,
-					   &variance,
-					   &correspondences);
-
-				if(!transform.isNull())
-				{
-					if(dataTo.laserScanMaxPts())
-					{
-						correspondenceRatio =  float(correspondences)/float(dataTo.laserScanMaxPts());
-					}
-					else if(ui_->doubleSpinBox_icp_minCorrespondenceRatio->value())
-					{
-						UWARN("Laser scan max pts not set, but correspondence ratio is set!");
-					}
-				}
-			}
-		}
-	}
-	else
-	{
-		//3D
-		cv::Mat im,de;
-		dataFrom.uncompressData(&im, &de, 0);
-		dataTo.uncompressData(&im, &de, 0);
-		cloudA = util3d::cloudFromSensorData(dataFrom,
-				ui_->spinBox_icp_decimation->value(),
-				ui_->doubleSpinBox_icp_maxDepth->value(),
-				ui_->doubleSpinBox_icp_voxel->value());
-		cloudB = util3d::cloudFromSensorData(dataTo,
-				ui_->spinBox_icp_decimation->value(),
-				ui_->doubleSpinBox_icp_maxDepth->value(),
-				ui_->doubleSpinBox_icp_voxel->value());
-		if(cloudA->size() && cloudB->size())
-		{
-			cloudB = util3d::transformPointCloud(cloudB, t);
-			if(ui_->checkBox_icp_p2plane->isChecked())
-			{
-				pcl::PointCloud<pcl::PointNormal>::Ptr cloudANormals = util3d::computeNormals(cloudA, ui_->spinBox_icp_normalKSearch->value());
-				pcl::PointCloud<pcl::PointNormal>::Ptr cloudBNormals = util3d::computeNormals(cloudB, ui_->spinBox_icp_normalKSearch->value());
-
-				cloudANormals = util3d::removeNaNNormalsFromPointCloud(cloudANormals);
-				if(cloudA->size() != cloudANormals->size())
-				{
-					UWARN("removed nan normals...");
-				}
-
-				cloudBNormals = util3d::removeNaNNormalsFromPointCloud(cloudBNormals);
-				if(cloudB->size() != cloudBNormals->size())
-				{
-					UWARN("removed nan normals...");
-				}
-
-				transform = util3d::icpPointToPlane(cloudBNormals,
-						cloudANormals,
-						ui_->doubleSpinBox_icp_maxCorrespDistance->value(),
-						ui_->spinBox_icp_iteration->value(),
-						&hasConverged,
-						&variance,
-						&correspondences);
-			}
-			else
-			{
-				transform = util3d::icp(cloudB,
-						cloudA,
-						ui_->doubleSpinBox_icp_maxCorrespDistance->value(),
-						ui_->spinBox_icp_iteration->value(),
-						&hasConverged,
-						&variance,
-						&correspondences);
-			}
-			correspondenceRatio = float(correspondences)/float(dataFrom.imageRaw().total());
-		}
-		else
-		{
-			UWARN("No cloud generated!");
-		}
-	}
-
-	if(hasConverged && !transform.isNull())
-	{
-		if(correspondenceRatio < ui_->doubleSpinBox_icp_minCorrespondenceRatio->value())
-		{
-			if(!silent)
-			{
-				QMessageBox::warning(this,
-								tr("Refine link"),
-								tr("Cannot find a transformation between nodes %1 and %2, correspondence ratio too low (%3).")
-								.arg(from).arg(to).arg(correspondenceRatio));
-			}
-		}
-		else
-		{
-
-			Link newLink(currentLink.from(), currentLink.to(), currentLink.type(), transform*t, variance, variance);
-
-			bool updated = false;
-			std::multimap<int, Link>::iterator iter = linksRefined_.find(currentLink.from());
-			while(iter != linksRefined_.end() && iter->first == currentLink.from())
-			{
-				if(iter->second.to() == currentLink.to() &&
-				   iter->second.type() == currentLink.type())
-				{
-					iter->second = newLink;
-					updated = true;
-					break;
-				}
-				++iter;
-			}
-			if(!updated)
-			{
-				linksRefined_.insert(std::make_pair<int, Link>(newLink.from(), newLink));
-
-				if(updateGraph)
-				{
-					this->updateGraphView();
-				}
-			}
-
-			if(ui_->dockWidget_constraints->isVisible())
-			{
-				cloudB = util3d::transformPointCloud(cloudB, transform);
-				scanB = util3d::transformPointCloud(scanB, transform);
-				this->updateConstraintView(newLink, true, cloudA, cloudB, scanA, scanB);
-			}
-		}
-	}
-	else if(!silent)
-	{
-		QMessageBox::warning(this,
-				tr("Refine link"),
-				tr("Cannot find a transformation between nodes %1 and %2").arg(from).arg(to));
-	}
-}
-
-void DatabaseViewer::refineConstraintVisually()
-{
-	int from = ids_.at(ui_->horizontalSlider_A->value());
-	int to = ids_.at(ui_->horizontalSlider_B->value());
-	refineConstraintVisually(from, to, false, true);
-}
-
-void DatabaseViewer::refineConstraintVisually(int from, int to, bool silent, bool updateGraph)
-{
-	if(from == to)
-	{
-		UWARN("Cannot refine link to same node");
-		return;
-	}
-
-	Link currentLink =  findActiveLink(from, to);
-	if(!currentLink.isValid())
-	{
-		UERROR("Not found link! (%d->%d)", from, to);
-		return;
-	}
-
-	Transform t;
-	std::string rejectedMsg;
-	double variance = -1.0;
-	int inliers = -1;
-	if(ui_->groupBox_visual_recomputeFeatures->isChecked())
-	{
-		// create a fake memory to regenerate features
-		ParametersMap parameters;
-		parameters.insert(ParametersPair(Parameters::kKpDetectorStrategy(), uNumber2Str(ui_->comboBox_featureType->currentIndex())));
-		parameters.insert(ParametersPair(Parameters::kKpNNStrategy(), uNumber2Str(ui_->comboBox_nnType->currentIndex())));
-		parameters.insert(ParametersPair(Parameters::kLccBowInlierDistance(), uNumber2Str(ui_->doubleSpinBox_visual_maxCorrespDistance->value())));
-		parameters.insert(ParametersPair(Parameters::kKpMaxDepth(), uNumber2Str(ui_->doubleSpinBox_visual_maxDepth->value())));
-		parameters.insert(ParametersPair(Parameters::kKpNndrRatio(), uNumber2Str(ui_->doubleSpinBox_visual_nndr->value())));
-		parameters.insert(ParametersPair(Parameters::kLccBowIterations(), uNumber2Str(ui_->spinBox_visual_iteration->value())));
-		parameters.insert(ParametersPair(Parameters::kLccBowMinInliers(), uNumber2Str(ui_->spinBox_visual_minCorrespondences->value())));
-		parameters.insert(ParametersPair(Parameters::kLccBowMaxDepth(), uNumber2Str(ui_->doubleSpinBox_visual_maxDepth->value())));
-		parameters.insert(ParametersPair(Parameters::kMemGenerateIds(), "false"));
-		parameters.insert(ParametersPair(Parameters::kMemRehearsalSimilarity(), "1.0"));
-		parameters.insert(ParametersPair(Parameters::kKpWordsPerImage(), "0"));
-		Memory tmpMemory(parameters);
-
-		// Add signatures
-		SensorData dataFrom = memory_->getNodeData(from, true);
-		SensorData dataTo = memory_->getNodeData(to, true);
-
-		if(from > to)
-		{
-			tmpMemory.update(dataTo);
-			tmpMemory.update(dataFrom);
-		}
-		else
-		{
-			tmpMemory.update(dataFrom);
-			tmpMemory.update(dataTo);
-		}
-
-
-		t = tmpMemory.computeVisualTransform(to, from, &rejectedMsg, &inliers, &variance);
-	}
-	else
-	{
-		ParametersMap parameters;
-		parameters.insert(ParametersPair(Parameters::kLccBowInlierDistance(), uNumber2Str(ui_->doubleSpinBox_visual_maxCorrespDistance->value())));
-		parameters.insert(ParametersPair(Parameters::kLccBowMaxDepth(), uNumber2Str(ui_->doubleSpinBox_visual_maxDepth->value())));
-		parameters.insert(ParametersPair(Parameters::kLccBowIterations(), uNumber2Str(ui_->spinBox_visual_iteration->value())));
-		parameters.insert(ParametersPair(Parameters::kLccBowMinInliers(), uNumber2Str(ui_->spinBox_visual_minCorrespondences->value())));
-		memory_->parseParameters(parameters);
-		t = memory_->computeVisualTransform(to, from, &rejectedMsg, &inliers, &variance);
-	}
-
-	if(!t.isNull())
-	{
-		if(ui_->checkBox_visual_2d->isChecked())
-		{
-			// We are 2D here, make sure the guess has only YAW rotation
-			float x,y,z,r,p,yaw;
-			t.getTranslationAndEulerAngles(x,y,z, r,p,yaw);
-			t = Transform::fromEigen3f(pcl::getTransformation(x,y,0, 0, 0, yaw));
-		}
-
-		Link newLink(currentLink.from(), currentLink.to(), currentLink.type(), t, variance, variance);
-
-		bool updated = false;
-		std::multimap<int, Link>::iterator iter = linksRefined_.find(currentLink.from());
-		while(iter != linksRefined_.end() && iter->first == currentLink.from())
-		{
-			if(iter->second.to() == currentLink.to() &&
-			   iter->second.type() == currentLink.type())
-			{
-				iter->second = newLink;
-				updated = true;
-				break;
-			}
-			++iter;
-		}
-		if(!updated)
-		{
-			linksRefined_.insert(std::make_pair<int, Link>(newLink.from(), newLink));
-
-			if(updateGraph)
-			{
-				this->updateGraphView();
-			}
-		}
-		if(ui_->dockWidget_constraints->isVisible())
-		{
-			this->updateConstraintView(newLink);
-		}
-	}
-	else if(!silent)
-	{
-		QMessageBox::warning(this,
-				tr("Add link"),
-				tr("Cannot find a transformation between nodes %1 and %2: %3").arg(from).arg(to).arg(rejectedMsg.c_str()));
-	}
-}
-
-void DatabaseViewer::addConstraint()
-{
-	int from = ids_.at(ui_->horizontalSlider_A->value());
-	int to = ids_.at(ui_->horizontalSlider_B->value());
-	addConstraint(from, to, false, true);
-}
-
-bool DatabaseViewer::addConstraint(int from, int to, bool silent, bool updateGraph)
-{
-	if(from == to)
-	{
-		UWARN("Cannot add link to same node");
-		return false;
-	}
-
-	bool updateSlider = false;
-	if(!containsLink(linksAdded_, from, to) &&
-	   !containsLink(links_, from, to))
-	{
-		UASSERT(!containsLink(linksRemoved_, from, to));
-		UASSERT(!containsLink(linksRefined_, from, to));
-
-		Transform t;
-		std::string rejectedMsg;
-		double variance = -1.0;
-		int inliers = -1;
-		if(ui_->groupBox_visual_recomputeFeatures->isChecked())
-		{
-			// create a fake memory to regenerate features
-			ParametersMap parameters;
-			parameters.insert(ParametersPair(Parameters::kKpDetectorStrategy(), uNumber2Str(ui_->comboBox_featureType->currentIndex())));
-			parameters.insert(ParametersPair(Parameters::kKpNNStrategy(), uNumber2Str(ui_->comboBox_nnType->currentIndex())));
-			parameters.insert(ParametersPair(Parameters::kLccBowInlierDistance(), uNumber2Str(ui_->doubleSpinBox_visual_maxCorrespDistance->value())));
-			parameters.insert(ParametersPair(Parameters::kKpMaxDepth(), uNumber2Str(ui_->doubleSpinBox_visual_maxDepth->value())));
-			parameters.insert(ParametersPair(Parameters::kKpNndrRatio(), uNumber2Str(ui_->doubleSpinBox_visual_nndr->value())));
-			parameters.insert(ParametersPair(Parameters::kLccBowIterations(), uNumber2Str(ui_->spinBox_visual_iteration->value())));
-			parameters.insert(ParametersPair(Parameters::kLccBowMinInliers(), uNumber2Str(ui_->spinBox_visual_minCorrespondences->value())));
-			parameters.insert(ParametersPair(Parameters::kLccBowMaxDepth(), uNumber2Str(ui_->doubleSpinBox_visual_maxDepth->value())));
-			parameters.insert(ParametersPair(Parameters::kLccBowPnPEstimation(), uBool2Str(ui_->checkBox_pnp->isChecked())));
-			parameters.insert(ParametersPair(Parameters::kMemGenerateIds(), "false"));
-			parameters.insert(ParametersPair(Parameters::kMemRehearsalSimilarity(), "1.0"));
-			parameters.insert(ParametersPair(Parameters::kKpWordsPerImage(), "0"));
-			Memory tmpMemory(parameters);
-
-			// Add signatures
-			SensorData dataFrom = memory_->getNodeData(from, true);
-			SensorData dataTo = memory_->getNodeData(to, true);
-
-			if(from > to)
-			{
-				tmpMemory.update(dataTo);
-				tmpMemory.update(dataFrom);
-			}
-			else
-			{
-				tmpMemory.update(dataFrom);
-				tmpMemory.update(dataTo);
-			}
-
-
-			t = tmpMemory.computeVisualTransform(to, from, &rejectedMsg, &inliers, &variance);
-
-			if(!silent)
-			{
-				ui_->graphicsView_A->setFeatures(tmpMemory.getSignature(from)->getWords(), dataFrom.depthRaw());
-				ui_->graphicsView_B->setFeatures(tmpMemory.getSignature(to)->getWords(), dataTo.depthRaw());
-				updateWordsMatching();
-			}
-		}
-		else
-		{
-			ParametersMap parameters;
-			parameters.insert(ParametersPair(Parameters::kLccBowInlierDistance(), uNumber2Str(ui_->doubleSpinBox_visual_maxCorrespDistance->value())));
-			parameters.insert(ParametersPair(Parameters::kLccBowMaxDepth(), uNumber2Str(ui_->doubleSpinBox_visual_maxDepth->value())));
-			parameters.insert(ParametersPair(Parameters::kLccBowIterations(), uNumber2Str(ui_->spinBox_visual_iteration->value())));
-			parameters.insert(ParametersPair(Parameters::kLccBowMinInliers(), uNumber2Str(ui_->spinBox_visual_minCorrespondences->value())));
-			parameters.insert(ParametersPair(Parameters::kLccBowPnPEstimation(), uBool2Str(ui_->checkBox_pnp->isChecked())));
-			memory_->parseParameters(parameters);
-			t = memory_->computeVisualTransform(to, from, &rejectedMsg, &inliers, &variance);
-		}
-
-		if(!t.isNull())
-		{
-			if(ui_->checkBox_visual_2d->isChecked())
-			{
-				// We are 2D here, make sure the guess has only YAW rotation
-				float x,y,z,r,p,yaw;
-				t.getTranslationAndEulerAngles(x,y,z, r,p,yaw);
-				t = Transform::fromEigen3f(pcl::getTransformation(x,y,0, 0, 0, yaw));
-			}
-
-			// transform is valid, make a link
-			if(from>to)
-			{
-				linksAdded_.insert(std::make_pair(from, Link(from, to, Link::kUserClosure, t, variance, variance)));
-			}
-			else
-			{
-				linksAdded_.insert(std::make_pair(to, Link(to, from, Link::kUserClosure, t.inverse(), variance, variance)));
-			}
-			updateSlider = true;
-		}
-		else if(!silent)
-		{
-			QMessageBox::warning(this,
-					tr("Add link"),
-					tr("Cannot find a transformation between nodes %1 and %2: %3").arg(from).arg(to).arg(rejectedMsg.c_str()));
-		}
-	}
-	else if(containsLink(linksRemoved_, from, to))
-	{
-		//simply remove from linksRemoved
-		linksRemoved_.erase(rtabmap::graph::findLink(linksRemoved_, from, to));
-		updateSlider = true;
-	}
-
-	if(updateSlider)
-	{
-		updateLoopClosuresSlider(from, to);
-		if(updateGraph)
-		{
-			this->updateGraphView();
-		}
-	}
-	return updateSlider;
-}
-
-void DatabaseViewer::resetConstraint()
-{
-	int from = ids_.at(ui_->horizontalSlider_A->value());
-	int to = ids_.at(ui_->horizontalSlider_B->value());
-	if(from < to)
-	{
-		int tmp = to;
-		to = from;
-		from = tmp;
-	}
-
-	if(from == to)
-	{
-		UWARN("Cannot reset link to same node");
-		return;
-	}
-
-
-	std::multimap<int, Link>::iterator iter = rtabmap::graph::findLink(linksRefined_, from, to);
-	if(iter != linksRefined_.end())
-	{
-		linksRefined_.erase(iter);
-		this->updateGraphView();
-	}
-
-	iter = rtabmap::graph::findLink(links_, from, to);
-	if(iter != links_.end())
-	{
-		this->updateConstraintView(iter->second);
-	}
-	iter = rtabmap::graph::findLink(linksAdded_, from, to);
-	if(iter != linksAdded_.end())
-	{
-		this->updateConstraintView(iter->second);
-	}
-}
-
-void DatabaseViewer::rejectConstraint()
-{
-	int from = ids_.at(ui_->horizontalSlider_A->value());
-	int to = ids_.at(ui_->horizontalSlider_B->value());
-	if(from < to)
-	{
-		int tmp = to;
-		to = from;
-		from = tmp;
-	}
-
-	if(from == to)
-	{
-		UWARN("Cannot reject link to same node");
-		return;
-	}
-
-	bool removed = false;
-
-	// find the original one
-	std::multimap<int, Link>::iterator iter;
-	iter = rtabmap::graph::findLink(links_, from, to);
-	if(iter != links_.end())
-	{
-		if(iter->second.type() == Link::kNeighbor)
-		{
-			UWARN("Cannot reject neighbor links (%d->%d)", from, to);
-			return;
-		}
-		linksRemoved_.insert(*iter);
-		removed = true;
-	}
-
-	// remove from refined and added
-	iter = rtabmap::graph::findLink(linksRefined_, from, to);
-	if(iter != linksRefined_.end())
-	{
-		linksRefined_.erase(iter);
-		removed = true;
-	}
-	iter = rtabmap::graph::findLink(linksAdded_, from, to);
-	if(iter != linksAdded_.end())
-	{
-		linksAdded_.erase(iter);
-		removed = true;
-	}
-	if(removed)
-	{
-		this->updateGraphView();
-	}
-	updateLoopClosuresSlider();
-}
-
-std::multimap<int, rtabmap::Link> DatabaseViewer::updateLinksWithModifications(
-		const std::multimap<int, rtabmap::Link> & edgeConstraints)
-{
-	std::multimap<int, rtabmap::Link> links;
-	for(std::multimap<int, rtabmap::Link>::const_iterator iter=edgeConstraints.begin();
-		iter!=edgeConstraints.end();
-		++iter)
-	{
-		std::multimap<int, rtabmap::Link>::iterator findIter;
-
-		findIter = rtabmap::graph::findLink(linksRemoved_, iter->second.from(), iter->second.to());
-		if(findIter != linksRemoved_.end())
-		{
-			if(!(iter->second.from() == findIter->second.from() &&
-			   iter->second.to() == findIter->second.to() &&
-			   iter->second.type() == findIter->second.type()))
-			{
-				UWARN("Links (%d->%d,%d) and (%d->%d,%d) are not equal!?",
-						iter->second.from(), iter->second.to(), iter->second.type(),
-						findIter->second.from(), findIter->second.to(), findIter->second.type());
-			}
-			else
-			{
-				//UINFO("Removed link (%d->%d, %d)", iter->second.from(), iter->second.to(), iter->second.type());
-				continue; // don't add this link
-			}
-		}
-
-		findIter = rtabmap::graph::findLink(linksRefined_, iter->second.from(), iter->second.to());
-		if(findIter!=linksRefined_.end())
-		{
-			if(iter->second.from() == findIter->second.from() &&
-			   iter->second.to() == findIter->second.to() &&
-			   iter->second.type() == findIter->second.type())
-			{
-				links.insert(*findIter); // add the refined link
-				//UINFO("Updated link (%d->%d, %d)", iter->second.from(), iter->second.to(), iter->second.type());
-				continue;
-			}
-			else
-			{
-				UWARN("Links (%d->%d,%d) and (%d->%d,%d) are not equal!?",
-						iter->second.from(), iter->second.to(), iter->second.type(),
-						findIter->second.from(), findIter->second.to(), findIter->second.type());
-			}
-		}
-
-		links.insert(*iter); // add original link
-	}
-
-	//look for added links
-	for(std::multimap<int, rtabmap::Link>::const_iterator iter=linksAdded_.begin();
-		iter!=linksAdded_.end();
-		++iter)
-	{
-		//UINFO("Added link (%d->%d, %d)", iter->second.from(), iter->second.to(), iter->second.type());
-		links.insert(*iter);
-	}
-
-	return links;
-}
-
-void DatabaseViewer::updateLoopClosuresSlider(int from, int to)
-{
-	int size = loopLinks_.size();
-	loopLinks_.clear();
-	std::multimap<int, Link> links = updateLinksWithModifications(links_);
-	int position = ui_->horizontalSlider_loops->value();
-	for(std::multimap<int, rtabmap::Link>::iterator iter = links.begin(); iter!=links.end(); ++iter)
-	{
-		if(!iter->second.transform().isNull())
-		{
-			if(iter->second.type() != rtabmap::Link::kNeighbor)
-			{
-				if((iter->second.from() == from && iter->second.to() == to) ||
-				   (iter->second.to() == from && iter->second.from() == to))
-				{
-					position = loopLinks_.size();
-				}
-				loopLinks_.append(iter->second);
-			}
-		}
-		else
-		{
-			UERROR("Transform null for link from %d to %d", iter->first, iter->second.to());
-		}
-	}
-
-	if(loopLinks_.size())
-	{
-		if(loopLinks_.size() == 1)
-		{
-			// just to be able to move the cursor of the loop slider
-			loopLinks_.push_back(loopLinks_.front());
-		}
-		ui_->horizontalSlider_loops->setMinimum(0);
-		ui_->horizontalSlider_loops->setMaximum(loopLinks_.size()-1);
-		ui_->horizontalSlider_loops->setEnabled(true);
-		if(position != ui_->horizontalSlider_loops->value())
-		{
-			ui_->horizontalSlider_loops->setValue(position);
-		}
-		else if(size != loopLinks_.size())
-		{
-			this->updateConstraintView(loopLinks_.at(position));
-		}
-	}
-	else
-	{
-		ui_->horizontalSlider_loops->setEnabled(false);
-		ui_->constraintsViewer->removeAllClouds();
-		ui_->constraintsViewer->update();
-		updateConstraintButtons();
-	}
-}
-
-} // namespace rtabmap
+							cloud->at(oi++) = pt;
+						}
+					}
+					else if(fabs(leftCorners[i].y-rightCorners[i].y) <=1.0f)
+					{
+						status[i] = 110; //cyan
+						++inliers;
+					}
+					else
+					{
+						status[i] = 101; //yellow
+						++slopeOutliers;
+					}
+				}
+				else
+				{
+					status[i] = 102; //magenta
+					++negativeDisparityOutliers;
+				}
+			}
+			else
+			{
+				++flowOutliers;
+			}
+		}
+		cloud->resize(oi);
+
+		UINFO("correspondences = %d/%d (%f) (time kpt=%fs flow=%fs)",
+				(int)cloud->size(), (int)leftCorners.size(), float(cloud->size())/float(leftCorners.size()), timeKpt, timeFlow);
+
+		ui_->stereoViewer->updateCameraTargetPosition(Transform::getIdentity());
+		ui_->stereoViewer->addOrUpdateCloud("stereo", cloud);
+		ui_->stereoViewer->update();
+
+		ui_->label_stereo_inliers->setNum(inliers);
+		ui_->label_stereo_flowOutliers->setNum(flowOutliers);
+		ui_->label_stereo_slopeOutliers->setNum(slopeOutliers);
+		ui_->label_stereo_disparityOutliers->setNum(negativeDisparityOutliers);
+
+		std::vector<cv::KeyPoint> rightKpts;
+		cv::KeyPoint::convert(rightCorners, rightKpts);
+		std::vector<cv::DMatch> good_matches(kpts.size());
+		for(unsigned int i=0; i<good_matches.size(); ++i)
+		{
+			good_matches[i].trainIdx = i;
+			good_matches[i].queryIdx = i;
+		}
+
+
+		//
+		//cv::Mat imageMatches;
+		//cv::drawMatches( leftMono, kpts, data->getDepthRaw(), rightKpts,
+		//			   good_matches, imageMatches, cv::Scalar::all(-1), cv::Scalar::all(-1),
+		//			   std::vector<char>(), cv::DrawMatchesFlags::NOT_DRAW_SINGLE_POINTS );
+
+		//ui_->graphicsView_stereo->setImage(uCvMat2QImage(imageMatches));
+
+		ui_->graphicsView_stereo->clear();
+		ui_->graphicsView_stereo->setLinesShown(true);
+		ui_->graphicsView_stereo->setFeaturesShown(false);
+		ui_->graphicsView_stereo->setImageDepthShown(true);
+
+		ui_->graphicsView_stereo->setImage(uCvMat2QImage(data->imageRaw()));
+		ui_->graphicsView_stereo->setImageDepth(uCvMat2QImage(data->depthOrRightRaw()));
+
+		// Draw lines between corresponding features...
+		for(unsigned int i=0; i<kpts.size(); ++i)
+		{
+			QColor c = Qt::green;
+			if(status[i] == 0)
+			{
+				c = Qt::red;
+			}
+			else if(status[i] == 100)
+			{
+				c = Qt::blue;
+			}
+			else if(status[i] == 101)
+			{
+				c = Qt::yellow;
+			}
+			else if(status[i] == 102)
+			{
+				c = Qt::magenta;
+			}
+			else if(status[i] == 110)
+			{
+				c = Qt::cyan;
+			}
+			ui_->graphicsView_stereo->addLine(
+					kpts[i].pt.x,
+					kpts[i].pt.y,
+					rightKpts[i].pt.x,
+					rightKpts[i].pt.y,
+					c);
+		}
+		ui_->graphicsView_stereo->update();
+	}
+}
+
+void DatabaseViewer::updateWordsMatching()
+{
+	int from = ids_.at(ui_->horizontalSlider_A->value());
+	int to = ids_.at(ui_->horizontalSlider_B->value());
+	if(from && to)
+	{
+		int alpha = 70;
+		ui_->graphicsView_A->clearLines();
+		ui_->graphicsView_A->setFeaturesColor(QColor(255, 255, 0, alpha)); // yellow
+		ui_->graphicsView_B->clearLines();
+		ui_->graphicsView_B->setFeaturesColor(QColor(255, 255, 0, alpha)); // yellow
+
+		const QMultiMap<int, KeypointItem*> & wordsA = ui_->graphicsView_A->getFeatures();
+		const QMultiMap<int, KeypointItem*> & wordsB = ui_->graphicsView_B->getFeatures();
+		if(wordsA.size() && wordsB.size())
+		{
+			QList<int> ids =  wordsA.uniqueKeys();
+			for(int i=0; i<ids.size(); ++i)
+			{
+				if(wordsA.count(ids[i]) == 1 && wordsB.count(ids[i]) == 1)
+				{
+					// PINK features
+					ui_->graphicsView_A->setFeatureColor(ids[i], Qt::magenta);
+					ui_->graphicsView_B->setFeatureColor(ids[i], Qt::magenta);
+
+					// Add lines
+					// Draw lines between corresponding features...
+					float scaleX = ui_->graphicsView_A->viewScale();
+					float deltaX = ui_->graphicsView_A->width()/scaleX;
+					float deltaY = 0;
+
+					const KeypointItem * kptA = wordsA.value(ids[i]);
+					const KeypointItem * kptB = wordsB.value(ids[i]);
+					ui_->graphicsView_A->addLine(
+							kptA->rect().x()+kptA->rect().width()/2,
+							kptA->rect().y()+kptA->rect().height()/2,
+							kptB->rect().x()+kptB->rect().width()/2+deltaX,
+							kptB->rect().y()+kptB->rect().height()/2+deltaY,
+							Qt::cyan);
+
+					ui_->graphicsView_B->addLine(
+							kptA->rect().x()+kptA->rect().width()/2-deltaX,
+							kptA->rect().y()+kptA->rect().height()/2-deltaY,
+							kptB->rect().x()+kptB->rect().width()/2,
+							kptB->rect().y()+kptB->rect().height()/2,
+							Qt::cyan);
+				}
+			}
+			ui_->graphicsView_A->update();
+			ui_->graphicsView_B->update();
+		}
+	}
+}
+
+void DatabaseViewer::sliderAMoved(int value)
+{
+	ui_->label_indexA->setText(QString::number(value));
+	if(value>=0 && value < ids_.size())
+	{
+		ui_->label_idA->setText(QString::number(ids_.at(value)));
+	}
+	else
+	{
+		ULOGGER_ERROR("Slider index out of range ?");
+	}
+}
+
+void DatabaseViewer::sliderBMoved(int value)
+{
+	ui_->label_indexB->setText(QString::number(value));
+	if(value>=0 && value < ids_.size())
+	{
+		ui_->label_idB->setText(QString::number(ids_.at(value)));
+	}
+	else
+	{
+		ULOGGER_ERROR("Slider index out of range ?");
+	}
+}
+
+void DatabaseViewer::sliderNeighborValueChanged(int value)
+{
+	this->updateConstraintView(neighborLinks_.at(value));
+}
+
+void DatabaseViewer::sliderLoopValueChanged(int value)
+{
+	this->updateConstraintView(loopLinks_.at(value));
+}
+
+// only called when ui_->checkBox_showOptimized state changed
+void DatabaseViewer::updateConstraintView()
+{
+	if(ids_.size())
+	{
+		Link link = this->findActiveLink(ids_.at(ui_->horizontalSlider_A->value()), ids_.at(ui_->horizontalSlider_B->value()));
+		if(link.isValid())
+		{
+			if(link.type() == Link::kNeighbor)
+			{
+				this->updateConstraintView(neighborLinks_.at(ui_->horizontalSlider_neighbors->value()), false);
+			}
+			else
+			{
+				this->updateConstraintView(loopLinks_.at(ui_->horizontalSlider_loops->value()), false);
+			}
+		}
+	}
+}
+
+void DatabaseViewer::updateConstraintView(
+		const rtabmap::Link & linkIn,
+		bool updateImageSliders,
+		const pcl::PointCloud<pcl::PointXYZ>::Ptr & cloudFrom,
+		const pcl::PointCloud<pcl::PointXYZ>::Ptr & cloudTo,
+		const pcl::PointCloud<pcl::PointXYZ>::Ptr & scanFrom,
+		const pcl::PointCloud<pcl::PointXYZ>::Ptr & scanTo)
+{
+	std::multimap<int, Link>::iterator iter = rtabmap::graph::findLink(linksRefined_, linkIn.from(), linkIn.to());
+	rtabmap::Link link = linkIn;
+	if(iter != linksRefined_.end())
+	{
+		link = iter->second;
+	}
+	rtabmap::Transform t = link.transform();
+
+	ui_->label_constraint->clear();
+	ui_->label_constraint_opt->clear();
+	ui_->checkBox_showOptimized->setEnabled(false);
+	UASSERT(!t.isNull() && memory_);
+
+	ui_->label_type->setNum(link.type());
+	ui_->label_variance->setText(QString("%1, %2")
+			.arg(sqrt(link.rotVariance()))
+			.arg(sqrt(link.transVariance())));
+	ui_->label_constraint->setText(QString("%1").arg(t.prettyPrint().c_str()).replace(" ", "\n"));
+	if(link.type() == Link::kNeighbor &&
+	   graphes_.size() &&
+	   (int)graphes_.size()-1 == ui_->horizontalSlider_iterations->maximum())
+	{
+		std::map<int, rtabmap::Transform> & graph = uValueAt(graphes_, ui_->horizontalSlider_iterations->value());
+		if(link.type() == Link::kNeighbor)
+		{
+			std::map<int, rtabmap::Transform>::iterator iterFrom = graph.find(link.from());
+			std::map<int, rtabmap::Transform>::iterator iterTo = graph.find(link.to());
+			if(iterFrom != graph.end() && iterTo != graph.end())
+			{
+				ui_->checkBox_showOptimized->setEnabled(true);
+				Transform topt = iterFrom->second.inverse()*iterTo->second;
+				float diff = topt.getDistance(t);
+				Transform v1 = t.rotation()*Transform(1,0,0,0,0,0);
+				Transform v2 = topt.rotation()*Transform(1,0,0,0,0,0);
+				float a = pcl::getAngle3D(Eigen::Vector4f(v1.x(), v1.y(), v1.z(), 0), Eigen::Vector4f(v2.x(), v2.y(), v2.z(), 0));
+				a = (a *180.0f) / CV_PI;
+				ui_->label_constraint_opt->setText(QString("%1\n(error=%2% a=%3)").arg(QString(topt.prettyPrint().c_str()).replace(" ", "\n")).arg((diff/t.getNorm())*100.0f).arg(a));
+
+				if(ui_->checkBox_showOptimized->isChecked())
+				{
+					t = topt;
+				}
+			}
+		}
+	}
+
+	if(updateImageSliders)
+	{
+		ui_->horizontalSlider_A->blockSignals(true);
+		ui_->horizontalSlider_B->blockSignals(true);
+		// set from on left and to on right		{
+		ui_->horizontalSlider_A->setValue(idToIndex_.value(link.from()));
+		ui_->horizontalSlider_B->setValue(idToIndex_.value(link.to()));
+		ui_->horizontalSlider_A->blockSignals(false);
+		ui_->horizontalSlider_B->blockSignals(false);
+		this->update(idToIndex_.value(link.from()),
+					ui_->label_indexA,
+					ui_->label_parentsA,
+					ui_->label_childrenA,
+					ui_->label_weightA,
+					ui_->label_labelA,
+					ui_->label_stampA,
+					ui_->graphicsView_A,
+					ui_->widget_cloudA,
+					ui_->label_idA,
+					ui_->label_mapA,
+					ui_->label_poseA,
+					false); // don't update constraints view!
+		this->update(idToIndex_.value(link.to()),
+					ui_->label_indexB,
+					ui_->label_parentsB,
+					ui_->label_childrenB,
+					ui_->label_weightB,
+					ui_->label_labelB,
+					ui_->label_stampB,
+					ui_->graphicsView_B,
+					ui_->widget_cloudB,
+					ui_->label_idB,
+					ui_->label_mapB,
+					ui_->label_poseB,
+					false); // don't update constraints view!
+	}
+
+	if(ui_->constraintsViewer->isVisible())
+	{
+		SensorData dataFrom, dataTo;
+
+		dataFrom = memory_->getNodeData(link.from(), true);
+		UASSERT(dataFrom.imageRaw().empty() || dataFrom.imageRaw().type()==CV_8UC3 || dataFrom.imageRaw().type() == CV_8UC1);
+		UASSERT(dataFrom.depthOrRightRaw().empty() || dataFrom.depthOrRightRaw().type()==CV_8UC1 || dataFrom.depthOrRightRaw().type() == CV_16UC1 || dataFrom.depthOrRightRaw().type() == CV_32FC1);
+
+		dataTo = memory_->getNodeData(link.to(), true);
+		UASSERT(dataTo.imageRaw().empty() || dataTo.imageRaw().type()==CV_8UC3 || dataTo.imageRaw().type() == CV_8UC1);
+		UASSERT(dataTo.depthOrRightRaw().empty() || dataTo.depthOrRightRaw().type()==CV_8UC1 || dataTo.depthOrRightRaw().type() == CV_16UC1 || dataTo.depthOrRightRaw().type() == CV_32FC1);
+
+
+		if(cloudFrom->size() == 0 && cloudTo->size() == 0)
+		{
+			//cloud 3d
+			if(!ui_->checkBox_show3DWords->isChecked())
+			{
+				pcl::PointCloud<pcl::PointXYZRGB>::Ptr cloudFrom, cloudTo;
+				cloudFrom=util3d::cloudRGBFromSensorData(dataFrom, 1);
+				cloudTo=util3d::cloudRGBFromSensorData(dataTo, 1);
+
+				if(cloudFrom->size())
+				{
+					ui_->constraintsViewer->addOrUpdateCloud("cloud0", cloudFrom, Transform::getIdentity(), Qt::red);
+				}
+				if(cloudTo->size())
+				{
+					cloudTo = rtabmap::util3d::transformPointCloud(cloudTo, t);
+					ui_->constraintsViewer->addOrUpdateCloud("cloud1", cloudTo, Transform::getIdentity(), Qt::cyan);
+				}
+			}
+			else
+			{
+				const Signature * sFrom = memory_->getSignature(link.from());
+				const Signature * sTo = memory_->getSignature(link.to());
+				if(sFrom && sTo)
+				{
+					pcl::PointCloud<pcl::PointXYZ>::Ptr cloudFrom(new pcl::PointCloud<pcl::PointXYZ>);
+					pcl::PointCloud<pcl::PointXYZ>::Ptr cloudTo(new pcl::PointCloud<pcl::PointXYZ>);
+					cloudFrom->resize(sFrom->getWords3().size());
+					cloudTo->resize(sTo->getWords3().size());
+					int i=0;
+					for(std::multimap<int, pcl::PointXYZ>::const_iterator iter=sFrom->getWords3().begin();
+						iter!=sFrom->getWords3().end();
+						++iter)
+					{
+						cloudFrom->at(i++) = iter->second;
+					}
+					i=0;
+					for(std::multimap<int, pcl::PointXYZ>::const_iterator iter=sTo->getWords3().begin();
+						iter!=sTo->getWords3().end();
+						++iter)
+					{
+						cloudTo->at(i++) = iter->second;
+					}
+
+					if(cloudFrom->size())
+					{
+						cloudFrom = rtabmap::util3d::removeNaNFromPointCloud(cloudFrom);
+					}
+					if(cloudTo->size())
+					{
+						cloudTo = rtabmap::util3d::removeNaNFromPointCloud(cloudTo);
+						if(cloudTo->size())
+						{
+							cloudTo = rtabmap::util3d::transformPointCloud(cloudTo, t);
+						}
+					}
+
+					if(cloudFrom->size())
+					{
+						ui_->constraintsViewer->addOrUpdateCloud("cloud0", cloudFrom, Transform::getIdentity(), Qt::red);
+					}
+					else
+					{
+						UWARN("Empty 3D words for node %d", link.from());
+						ui_->constraintsViewer->removeCloud("cloud0");
+					}
+					if(cloudTo->size())
+					{
+						ui_->constraintsViewer->addOrUpdateCloud("cloud1", cloudTo, Transform::getIdentity(), Qt::cyan);
+					}
+					else
+					{
+						UWARN("Empty 3D words for node %d", link.to());
+						ui_->constraintsViewer->removeCloud("cloud1");
+					}
+				}
+				else
+				{
+					UERROR("Not found signature %d or %d in RAM", link.from(), link.to());
+					ui_->constraintsViewer->removeCloud("cloud0");
+					ui_->constraintsViewer->removeCloud("cloud1");
+				}
+			}
+		}
+		else
+		{
+			if(cloudFrom->size())
+			{
+				ui_->constraintsViewer->addOrUpdateCloud("cloud0", cloudFrom, Transform::getIdentity(), Qt::red);
+			}
+			if(cloudTo->size())
+			{
+				ui_->constraintsViewer->addOrUpdateCloud("cloud1", cloudTo, Transform::getIdentity(), Qt::cyan);
+			}
+		}
+
+		if(scanFrom->size() == 0 && scanTo->size() == 0)
+		{
+			//cloud 2d
+			pcl::PointCloud<pcl::PointXYZ>::Ptr scanA, scanB;
+			scanA = rtabmap::util3d::laserScanToPointCloud(dataFrom.laserScanRaw());
+			scanB = rtabmap::util3d::laserScanToPointCloud(dataTo.laserScanRaw());
+			scanB = rtabmap::util3d::transformPointCloud(scanB, t);
+			if(scanA->size())
+			{
+				ui_->constraintsViewer->addOrUpdateCloud("scan0", scanA, Transform::getIdentity(), Qt::yellow);
+			}
+			else
+			{
+				ui_->constraintsViewer->removeCloud("scan0");
+			}
+			if(scanB->size())
+			{
+				ui_->constraintsViewer->addOrUpdateCloud("scan1", scanB, Transform::getIdentity(), Qt::magenta);
+			}
+			else
+			{
+				ui_->constraintsViewer->removeCloud("scan1");
+			}
+		}
+		else
+		{
+			if(scanFrom->size())
+			{
+				ui_->constraintsViewer->addOrUpdateCloud("scan0", scanFrom, Transform::getIdentity(), Qt::yellow);
+			}
+			else
+			{
+				ui_->constraintsViewer->removeCloud("scan0");
+			}
+			if(scanTo->size())
+			{
+				ui_->constraintsViewer->addOrUpdateCloud("scan1", scanTo, Transform::getIdentity(), Qt::magenta);
+			}
+			else
+			{
+				ui_->constraintsViewer->removeCloud("scan1");
+			}
+		}
+
+		//update cordinate
+		ui_->constraintsViewer->updateCameraTargetPosition(t);
+		ui_->constraintsViewer->clearTrajectory();
+
+		ui_->constraintsViewer->update();
+	}
+
+	// update buttons
+	updateConstraintButtons();
+}
+
+void DatabaseViewer::updateConstraintButtons()
+{
+	ui_->pushButton_refine->setEnabled(false);
+	ui_->pushButton_refineVisually->setEnabled(false);
+	ui_->pushButton_reset->setEnabled(false);
+	ui_->pushButton_add->setEnabled(false);
+	ui_->pushButton_reject->setEnabled(false);
+
+	int from = ids_.at(ui_->horizontalSlider_A->value());
+	int to = ids_.at(ui_->horizontalSlider_B->value());
+	if(from!=to && from && to)
+	{
+		if((!containsLink(links_, from ,to) && !containsLink(linksAdded_, from ,to)) ||
+			containsLink(linksRemoved_, from ,to))
+		{
+			ui_->pushButton_add->setEnabled(true);
+		}
+	}
+
+	Link currentLink = findActiveLink(from ,to);
+
+	if(currentLink.isValid() &&
+		((currentLink.from() == from && currentLink.to() == to) || (currentLink.from() == to && currentLink.to() == from)))
+	{
+		if(!containsLink(linksRemoved_, from ,to))
+		{
+			ui_->pushButton_reject->setEnabled(currentLink.type() != Link::kNeighbor);
+		}
+
+		//check for modified link
+		bool modified = false;
+		std::multimap<int, Link>::iterator iter = rtabmap::graph::findLink(linksRefined_, currentLink.from(), currentLink.to());
+		if(iter != linksRefined_.end())
+		{
+			currentLink = iter->second;
+			ui_->pushButton_reset->setEnabled(true);
+			modified = true;
+		}
+		if(!modified)
+		{
+			ui_->pushButton_reset->setEnabled(false);
+		}
+		ui_->pushButton_refine->setEnabled(true);
+		ui_->pushButton_refineVisually->setEnabled(true);
+	}
+}
+
+void DatabaseViewer::sliderIterationsValueChanged(int value)
+{
+	if(memory_ && value >=0 && value < (int)graphes_.size())
+	{
+		if(ui_->dockWidget_graphView->isVisible() && localMaps_.size() == 0)
+		{
+			//update scans
+			UINFO("Update local maps list...");
+
+			for(int i=0; i<ids_.size(); ++i)
+			{
+				UTimer time;
+				bool added = false;
+				if(ui_->groupBox_gridFromProjection->isChecked())
+				{
+					SensorData data = memory_->getNodeData(ids_.at(i), true);
+					if(!data.depthOrRightRaw().empty())
+					{
+						pcl::PointCloud<pcl::PointXYZ>::Ptr cloud;
+						cloud = util3d::cloudFromSensorData(data,
+								ui_->spinBox_projDecimation->value(),
+								ui_->doubleSpinBox_projMaxDepth->value(),
+								ui_->doubleSpinBox_gridCellSize->value());
+
+						if(cloud->size())
+						{
+							UTimer timer;
+							float cellSize = ui_->doubleSpinBox_gridCellSize->value();
+							float groundNormalMaxAngle = M_PI_4;
+							int minClusterSize = 20;
+							cv::Mat ground, obstacles;
+
+							util3d::occupancy2DFromCloud3D<pcl::PointXYZ>(
+									cloud,
+									ground, obstacles,
+									cellSize,
+									groundNormalMaxAngle,
+									minClusterSize);
+
+							if(!ground.empty() || !obstacles.empty())
+							{
+								localMaps_.insert(std::make_pair(ids_.at(i), std::make_pair(ground, obstacles)));
+								added = true;
+							}
+						}
+					}
+				}
+				else
+				{
+					SensorData data = memory_->getNodeData(ids_.at(i), false);
+					if(!data.laserScanCompressed().empty())
+					{
+						pcl::PointCloud<pcl::PointXYZ>::Ptr cloud;
+						cv::Mat laserScan;
+						data.uncompressDataConst(0, 0, &laserScan);
+						cv::Mat ground, obstacles;
+						util3d::occupancy2DFromLaserScan(laserScan, ground, obstacles, ui_->doubleSpinBox_gridCellSize->value());
+						localMaps_.insert(std::make_pair(ids_.at(i), std::make_pair(ground, obstacles)));
+						added = true;
+					}
+				}
+				if(added)
+				{
+					UINFO("Processed grid map %d/%d (%fs)", i+1, (int)ids_.size(), time.ticks());
+				}
+			}
+			UINFO("Update local maps list... done");
+		}
+		std::map<int, rtabmap::Transform> & graph = uValueAt(graphes_, value);
+		ui_->graphViewer->updateGraph(graph, graphLinks_, mapIds_);
+		if(graph.size() && localMaps_.size() && ui_->graphViewer->isGridMapVisible())
+		{
+			float xMin, yMin;
+			float cell = ui_->doubleSpinBox_gridCellSize->value();
+			cv::Mat map;
+			QTime time;
+			time.start();
+			if(ui_->groupBox_posefiltering->isChecked())
+			{
+				std::map<int, rtabmap::Transform> graphFiltered = graph::radiusPosesFiltering(graph,
+						ui_->doubleSpinBox_posefilteringRadius->value(),
+						ui_->doubleSpinBox_posefilteringAngle->value()*CV_PI/180.0);
+				map = rtabmap::util3d::create2DMapFromOccupancyLocalMaps(graphFiltered, localMaps_, cell, xMin, yMin, 0, ui_->checkBox_gridErode->isChecked());
+			}
+			else
+			{
+				map = rtabmap::util3d::create2DMapFromOccupancyLocalMaps(graph, localMaps_, cell, xMin, yMin, 0, ui_->checkBox_gridErode->isChecked());
+			}
+			if(!map.empty())
+			{
+				ui_->graphViewer->updateMap(rtabmap::util3d::convertMap2Image8U(map), cell, xMin, yMin);
+			}
+			ui_->label_timeGrid->setNum(double(time.elapsed())/1000.0);
+		}
+		ui_->graphViewer->update();
+		ui_->label_iterations->setNum(value);
+
+		//compute total length (neighbor links)
+		float length = 0.0f;
+		for(std::multimap<int, rtabmap::Link>::const_iterator iter=graphLinks_.begin(); iter!=graphLinks_.end(); ++iter)
+		{
+			std::map<int, rtabmap::Transform>::const_iterator jterA = graph.find(iter->first);
+			std::map<int, rtabmap::Transform>::const_iterator jterB = graph.find(iter->second.to());
+			if(jterA != graph.end() && jterB != graph.end())
+			{
+				const rtabmap::Transform & poseA = jterA->second;
+				const rtabmap::Transform & poseB = jterB->second;
+				if(iter->second.type() == rtabmap::Link::kNeighbor)
+				{
+					Eigen::Vector3f vA, vB;
+					poseA.getTranslation(vA[0], vA[1], vA[2]);
+					poseB.getTranslation(vB[0], vB[1], vB[2]);
+					length += (vB - vA).norm();
+				}
+			}
+		}
+		ui_->label_pathLength->setNum(length);
+	}
+}
+void DatabaseViewer::updateGraphView()
+{
+	ui_->label_loopClosures->clear();
+	ui_->label_nodes->clear();
+	if(poses_.size())
+	{
+		int fromId = ui_->spinBox_optimizationsFrom->value();
+		if(!uContains(poses_, fromId))
+		{
+			QMessageBox::warning(this, tr(""), tr("Graph optimization from id (%1) for which node is not linked to graph.\n Minimum=%2, Maximum=%3")
+						.arg(fromId)
+						.arg(poses_.begin()->first)
+						.arg(poses_.rbegin()->first));
+			return;
+		}
+
+		graphes_.clear();
+		graphLinks_.clear();
+
+		std::map<int, rtabmap::Transform> poses = poses_;
+
+		// filter current map if not spanning to all maps
+		if(!ui_->checkBox_spanAllMaps->isChecked() && uContains(mapIds_, fromId) && mapIds_.at(fromId) >= 0)
+		{
+			int currentMapId = mapIds_.at(fromId);
+			for(std::map<int, rtabmap::Transform>::iterator iter=poses.begin(); iter!=poses.end();)
+			{
+				if(!uContains(mapIds_, iter->first) ||
+					mapIds_.at(iter->first) != currentMapId)
+				{
+					poses.erase(iter++);
+				}
+				else
+				{
+					++iter;
+				}
+			}
+		}
+
+		graphes_.push_back(poses);
+
+		ui_->actionGenerate_TORO_graph_graph->setEnabled(true);
+		std::multimap<int, rtabmap::Link> links = links_;
+
+		// filter current map if not spanning to all maps
+		if(!ui_->checkBox_spanAllMaps->isChecked() && uContains(mapIds_, fromId) && mapIds_.at(fromId) >= 0)
+		{
+			int currentMapId = mapIds_.at(fromId);
+			for(std::multimap<int, rtabmap::Link>::iterator iter=links.begin(); iter!=links.end();)
+			{
+				if(!uContains(mapIds_, iter->second.from()) ||
+					!uContains(mapIds_, iter->second.to()) ||
+					mapIds_.at(iter->second.from()) != currentMapId ||
+					mapIds_.at(iter->second.to()) != currentMapId)
+				{
+					links.erase(iter++);
+				}
+				else
+				{
+					++iter;
+				}
+			}
+		}
+
+		if(ui_->checkBox_ignorePoseCorrection->isChecked())
+		{
+			std::multimap<int, Link> tmp = links;
+			for(std::multimap<int, Link>::iterator iter=tmp.begin(); iter!=tmp.end(); ++iter)
+			{
+				if(iter->second.type() == Link::kNeighbor)
+				{
+					Transform poseFrom = uValue(poses, iter->second.from(), Transform());
+					Transform poseTo = uValue(poses, iter->second.to(), Transform());
+					if(!poseFrom.isNull() && !poseTo.isNull())
+					{
+						iter->second.setTransform(poseFrom.inverse() * poseTo); // recompute raw odom transformation
+						iter->second.setVariance(1.0f, 1.0f); // reset variance
+					}
+				}
+			}
+			links = updateLinksWithModifications(tmp);
+		}
+		else
+		{
+			links = updateLinksWithModifications(links);
+		}
+
+		// filter links
+		int totalGlobal = 0;
+		int totalLocalTime = 0;
+		int totalLocalSpace = 0;
+		int totalUser = 0;
+		for(std::multimap<int, rtabmap::Link>::iterator iter=links.begin(); iter!=links.end();)
+		{
+			if(iter->second.type() == Link::kGlobalClosure)
+			{
+				if(ui_->checkBox_ignoreGlobalLoop->isChecked())
+				{
+					links.erase(iter++);
+					continue;
+				}
+				++totalGlobal;
+			}
+			else if(iter->second.type() == Link::kLocalSpaceClosure)
+			{
+				if(ui_->checkBox_ignoreLocalLoopSpace->isChecked())
+				{
+					links.erase(iter++);
+					continue;
+				}
+				++totalLocalSpace;
+			}
+			else if(iter->second.type() == Link::kLocalTimeClosure)
+			{
+				if(ui_->checkBox_ignoreLocalLoopTime->isChecked())
+				{
+					links.erase(iter++);
+					continue;
+				}
+				++totalLocalTime;
+			}
+			else if(iter->second.type() == Link::kUserClosure)
+			{
+				if(ui_->checkBox_ignoreUserLoop->isChecked())
+				{
+					links.erase(iter++);
+					continue;
+				}
+				++totalUser;
+			}
+			++iter;
+		}
+		ui_->label_loopClosures->setText(tr("(%1, %2, %3, %4)").arg(totalGlobal).arg(totalLocalSpace).arg(totalLocalTime).arg(totalUser));
+
+		graph::Optimizer * optimizer = 0;
+		if(ui_->comboBox_graphOptimizer->currentIndex() == graph::Optimizer::kTypeG2O)
+		{
+			optimizer = new graph::G2OOptimizer(ui_->spinBox_iterations->value(), ui_->checkBox_2dslam->isChecked(), ui_->checkBox_ignoreCovariance->isChecked());
+		}
+		else
+		{
+			optimizer = new graph::TOROOptimizer(ui_->spinBox_iterations->value(), ui_->checkBox_2dslam->isChecked(), ui_->checkBox_ignoreCovariance->isChecked());
+		}
+		std::map<int, rtabmap::Transform> posesOut;
+		std::multimap<int, rtabmap::Link> linksOut;
+		optimizer->getConnectedGraph(
+				fromId,
+				poses,
+				links,
+				posesOut,
+				linksOut,
+				ui_->spinBox_optimizationDepth->value());
+
+		QTime time;
+		time.start();
+		std::map<int, rtabmap::Transform> finalPoses = optimizer->optimize(fromId, posesOut, linksOut, &graphes_);
+		ui_->label_timeOptimization->setNum(double(time.elapsed())/1000.0);
+		graphes_.push_back(finalPoses);
+		graphLinks_ = linksOut;
+		ui_->label_nodes->setNum((int)finalPoses.size());
+		delete optimizer;
+	}
+	if(graphes_.size())
+	{
+		ui_->horizontalSlider_iterations->setMaximum((int)graphes_.size()-1);
+		ui_->horizontalSlider_iterations->setValue((int)graphes_.size()-1);
+		ui_->horizontalSlider_iterations->setEnabled(true);
+		ui_->spinBox_optimizationsFrom->setEnabled(true);
+		sliderIterationsValueChanged((int)graphes_.size()-1);
+	}
+	else
+	{
+		ui_->horizontalSlider_iterations->setEnabled(false);
+		ui_->spinBox_optimizationsFrom->setEnabled(false);
+	}
+}
+
+void DatabaseViewer::updateGrid()
+{
+	if((sender() != ui_->spinBox_projDecimation && sender() != ui_->doubleSpinBox_projMaxDepth) ||
+	   (sender() == ui_->spinBox_projDecimation && ui_->groupBox_gridFromProjection->isChecked()) ||
+	   (sender() == ui_->doubleSpinBox_projMaxDepth && ui_->groupBox_gridFromProjection->isChecked()))
+	{
+		localMaps_.clear();
+		updateGraphView();
+	}
+}
+
+Link DatabaseViewer::findActiveLink(int from, int to)
+{
+	Link link;
+	std::multimap<int, Link>::iterator findIter = rtabmap::graph::findLink(linksRefined_, from ,to);
+	if(findIter != linksRefined_.end())
+	{
+		link = findIter->second;
+	}
+	else
+	{
+		findIter = rtabmap::graph::findLink(linksAdded_, from ,to);
+		if(findIter != linksAdded_.end())
+		{
+			link = findIter->second;
+		}
+		else if(!containsLink(linksRemoved_, from ,to))
+		{
+			findIter = rtabmap::graph::findLink(links_, from ,to);
+			if(findIter != links_.end())
+			{
+				link = findIter->second;
+			}
+		}
+	}
+	return link;
+}
+
+bool DatabaseViewer::containsLink(std::multimap<int, Link> & links, int from, int to)
+{
+	return rtabmap::graph::findLink(links, from, to) != links.end();
+}
+
+void DatabaseViewer::refineConstraint()
+{
+	int from = ids_.at(ui_->horizontalSlider_A->value());
+	int to = ids_.at(ui_->horizontalSlider_B->value());
+	refineConstraint(from, to, false, true);
+}
+
+void DatabaseViewer::refineConstraint(int from, int to, bool silent, bool updateGraph)
+{
+	if(from == to)
+	{
+		UWARN("Cannot refine link to same node");
+		return;
+	}
+
+	Link currentLink =  findActiveLink(from, to);
+	if(!currentLink.isValid())
+	{
+		UERROR("Not found link! (%d->%d)", from, to);
+		return;
+	}
+	Transform t = currentLink.transform();
+	if(ui_->checkBox_showOptimized->isChecked() &&
+	   currentLink.type() == Link::kNeighbor &&
+	   graphes_.size() &&
+	   (int)graphes_.size()-1 == ui_->horizontalSlider_iterations->maximum())
+	{
+		std::map<int, rtabmap::Transform> & graph = uValueAt(graphes_, ui_->horizontalSlider_iterations->value());
+		if(currentLink.type() == Link::kNeighbor)
+		{
+			std::map<int, rtabmap::Transform>::iterator iterFrom = graph.find(currentLink.from());
+			std::map<int, rtabmap::Transform>::iterator iterTo = graph.find(currentLink.to());
+			if(iterFrom != graph.end() && iterTo != graph.end())
+			{
+				Transform topt = iterFrom->second.inverse()*iterTo->second;
+				t = topt;
+			}
+		}
+	}
+
+
+	bool hasConverged = false;
+	double variance = -1.0;
+	int correspondences = 0;
+	Transform transform;
+
+	SensorData dataFrom, dataTo;
+	dataFrom = memory_->getNodeData(currentLink.from(), false);
+	dataTo = memory_->getNodeData(currentLink.to(), false);
+
+	pcl::PointCloud<pcl::PointXYZ>::Ptr cloudA(new pcl::PointCloud<pcl::PointXYZ>);
+	pcl::PointCloud<pcl::PointXYZ>::Ptr cloudB(new pcl::PointCloud<pcl::PointXYZ>);
+	pcl::PointCloud<pcl::PointXYZ>::Ptr scanA(new pcl::PointCloud<pcl::PointXYZ>);
+	pcl::PointCloud<pcl::PointXYZ>::Ptr scanB(new pcl::PointCloud<pcl::PointXYZ>);
+	float correspondenceRatio = 0.0f;
+	if(ui_->checkBox_icp_2d->isChecked())
+	{
+		//2D
+		cv::Mat oldLaserScan = rtabmap::uncompressData(dataFrom.laserScanCompressed());
+		cv::Mat newLaserScan = rtabmap::uncompressData(dataTo.laserScanCompressed());
+
+		if(!oldLaserScan.empty() && !newLaserScan.empty())
+		{
+			// 2D
+			scanA = util3d::cvMat2Cloud(oldLaserScan);
+			scanB = util3d::cvMat2Cloud(newLaserScan, t);
+
+			//voxelize
+			if(ui_->doubleSpinBox_icp_voxel->value() > 0.0f)
+			{
+				scanA = util3d::voxelize(scanA, ui_->doubleSpinBox_icp_voxel->value());
+				scanB = util3d::voxelize(scanB, ui_->doubleSpinBox_icp_voxel->value());
+			}
+
+			if(scanB->size() && scanA->size())
+			{
+				transform = util3d::icp2D(scanB,
+						scanA,
+						ui_->doubleSpinBox_icp_maxCorrespDistance->value(),
+						ui_->spinBox_icp_iteration->value(),
+					   &hasConverged,
+					   &variance,
+					   &correspondences);
+
+				if(!transform.isNull())
+				{
+					if(dataTo.laserScanMaxPts())
+					{
+						correspondenceRatio =  float(correspondences)/float(dataTo.laserScanMaxPts());
+					}
+					else if(ui_->doubleSpinBox_icp_minCorrespondenceRatio->value())
+					{
+						UWARN("Laser scan max pts not set, but correspondence ratio is set!");
+					}
+				}
+			}
+		}
+	}
+	else
+	{
+		//3D
+		cv::Mat im,de;
+		dataFrom.uncompressData(&im, &de, 0);
+		dataTo.uncompressData(&im, &de, 0);
+		cloudA = util3d::cloudFromSensorData(dataFrom,
+				ui_->spinBox_icp_decimation->value(),
+				ui_->doubleSpinBox_icp_maxDepth->value(),
+				ui_->doubleSpinBox_icp_voxel->value());
+		cloudB = util3d::cloudFromSensorData(dataTo,
+				ui_->spinBox_icp_decimation->value(),
+				ui_->doubleSpinBox_icp_maxDepth->value(),
+				ui_->doubleSpinBox_icp_voxel->value());
+		if(cloudA->size() && cloudB->size())
+		{
+			cloudB = util3d::transformPointCloud(cloudB, t);
+			if(ui_->checkBox_icp_p2plane->isChecked())
+			{
+				pcl::PointCloud<pcl::PointNormal>::Ptr cloudANormals = util3d::computeNormals(cloudA, ui_->spinBox_icp_normalKSearch->value());
+				pcl::PointCloud<pcl::PointNormal>::Ptr cloudBNormals = util3d::computeNormals(cloudB, ui_->spinBox_icp_normalKSearch->value());
+
+				cloudANormals = util3d::removeNaNNormalsFromPointCloud(cloudANormals);
+				if(cloudA->size() != cloudANormals->size())
+				{
+					UWARN("removed nan normals...");
+				}
+
+				cloudBNormals = util3d::removeNaNNormalsFromPointCloud(cloudBNormals);
+				if(cloudB->size() != cloudBNormals->size())
+				{
+					UWARN("removed nan normals...");
+				}
+
+				transform = util3d::icpPointToPlane(cloudBNormals,
+						cloudANormals,
+						ui_->doubleSpinBox_icp_maxCorrespDistance->value(),
+						ui_->spinBox_icp_iteration->value(),
+						&hasConverged,
+						&variance,
+						&correspondences);
+			}
+			else
+			{
+				transform = util3d::icp(cloudB,
+						cloudA,
+						ui_->doubleSpinBox_icp_maxCorrespDistance->value(),
+						ui_->spinBox_icp_iteration->value(),
+						&hasConverged,
+						&variance,
+						&correspondences);
+			}
+			correspondenceRatio = float(correspondences)/float(dataFrom.imageRaw().total());
+		}
+		else
+		{
+			UWARN("No cloud generated!");
+		}
+	}
+
+	if(hasConverged && !transform.isNull())
+	{
+		if(correspondenceRatio < ui_->doubleSpinBox_icp_minCorrespondenceRatio->value())
+		{
+			if(!silent)
+			{
+				QMessageBox::warning(this,
+								tr("Refine link"),
+								tr("Cannot find a transformation between nodes %1 and %2, correspondence ratio too low (%3).")
+								.arg(from).arg(to).arg(correspondenceRatio));
+			}
+		}
+		else
+		{
+
+			Link newLink(currentLink.from(), currentLink.to(), currentLink.type(), transform*t, variance, variance);
+
+			bool updated = false;
+			std::multimap<int, Link>::iterator iter = linksRefined_.find(currentLink.from());
+			while(iter != linksRefined_.end() && iter->first == currentLink.from())
+			{
+				if(iter->second.to() == currentLink.to() &&
+				   iter->second.type() == currentLink.type())
+				{
+					iter->second = newLink;
+					updated = true;
+					break;
+				}
+				++iter;
+			}
+			if(!updated)
+			{
+				linksRefined_.insert(std::make_pair<int, Link>(newLink.from(), newLink));
+
+				if(updateGraph)
+				{
+					this->updateGraphView();
+				}
+			}
+
+			if(ui_->dockWidget_constraints->isVisible())
+			{
+				cloudB = util3d::transformPointCloud(cloudB, transform);
+				scanB = util3d::transformPointCloud(scanB, transform);
+				this->updateConstraintView(newLink, true, cloudA, cloudB, scanA, scanB);
+			}
+		}
+	}
+	else if(!silent)
+	{
+		QMessageBox::warning(this,
+				tr("Refine link"),
+				tr("Cannot find a transformation between nodes %1 and %2").arg(from).arg(to));
+	}
+}
+
+void DatabaseViewer::refineConstraintVisually()
+{
+	int from = ids_.at(ui_->horizontalSlider_A->value());
+	int to = ids_.at(ui_->horizontalSlider_B->value());
+	refineConstraintVisually(from, to, false, true);
+}
+
+void DatabaseViewer::refineConstraintVisually(int from, int to, bool silent, bool updateGraph)
+{
+	if(from == to)
+	{
+		UWARN("Cannot refine link to same node");
+		return;
+	}
+
+	Link currentLink =  findActiveLink(from, to);
+	if(!currentLink.isValid())
+	{
+		UERROR("Not found link! (%d->%d)", from, to);
+		return;
+	}
+
+	Transform t;
+	std::string rejectedMsg;
+	double variance = -1.0;
+	int inliers = -1;
+	if(ui_->groupBox_visual_recomputeFeatures->isChecked())
+	{
+		// create a fake memory to regenerate features
+		ParametersMap parameters;
+		parameters.insert(ParametersPair(Parameters::kKpDetectorStrategy(), uNumber2Str(ui_->comboBox_featureType->currentIndex())));
+		parameters.insert(ParametersPair(Parameters::kKpNNStrategy(), uNumber2Str(ui_->comboBox_nnType->currentIndex())));
+		parameters.insert(ParametersPair(Parameters::kLccBowInlierDistance(), uNumber2Str(ui_->doubleSpinBox_visual_maxCorrespDistance->value())));
+		parameters.insert(ParametersPair(Parameters::kKpMaxDepth(), uNumber2Str(ui_->doubleSpinBox_visual_maxDepth->value())));
+		parameters.insert(ParametersPair(Parameters::kKpNndrRatio(), uNumber2Str(ui_->doubleSpinBox_visual_nndr->value())));
+		parameters.insert(ParametersPair(Parameters::kLccBowIterations(), uNumber2Str(ui_->spinBox_visual_iteration->value())));
+		parameters.insert(ParametersPair(Parameters::kLccBowMinInliers(), uNumber2Str(ui_->spinBox_visual_minCorrespondences->value())));
+		parameters.insert(ParametersPair(Parameters::kLccBowMaxDepth(), uNumber2Str(ui_->doubleSpinBox_visual_maxDepth->value())));
+		parameters.insert(ParametersPair(Parameters::kMemGenerateIds(), "false"));
+		parameters.insert(ParametersPair(Parameters::kMemRehearsalSimilarity(), "1.0"));
+		parameters.insert(ParametersPair(Parameters::kKpWordsPerImage(), "0"));
+		Memory tmpMemory(parameters);
+
+		// Add signatures
+		SensorData dataFrom = memory_->getNodeData(from, true);
+		SensorData dataTo = memory_->getNodeData(to, true);
+
+		if(from > to)
+		{
+			tmpMemory.update(dataTo);
+			tmpMemory.update(dataFrom);
+		}
+		else
+		{
+			tmpMemory.update(dataFrom);
+			tmpMemory.update(dataTo);
+		}
+
+
+		t = tmpMemory.computeVisualTransform(to, from, &rejectedMsg, &inliers, &variance);
+	}
+	else
+	{
+		ParametersMap parameters;
+		parameters.insert(ParametersPair(Parameters::kLccBowInlierDistance(), uNumber2Str(ui_->doubleSpinBox_visual_maxCorrespDistance->value())));
+		parameters.insert(ParametersPair(Parameters::kLccBowMaxDepth(), uNumber2Str(ui_->doubleSpinBox_visual_maxDepth->value())));
+		parameters.insert(ParametersPair(Parameters::kLccBowIterations(), uNumber2Str(ui_->spinBox_visual_iteration->value())));
+		parameters.insert(ParametersPair(Parameters::kLccBowMinInliers(), uNumber2Str(ui_->spinBox_visual_minCorrespondences->value())));
+		memory_->parseParameters(parameters);
+		t = memory_->computeVisualTransform(to, from, &rejectedMsg, &inliers, &variance);
+	}
+
+	if(!t.isNull())
+	{
+		if(ui_->checkBox_visual_2d->isChecked())
+		{
+			// We are 2D here, make sure the guess has only YAW rotation
+			float x,y,z,r,p,yaw;
+			t.getTranslationAndEulerAngles(x,y,z, r,p,yaw);
+			t = Transform::fromEigen3f(pcl::getTransformation(x,y,0, 0, 0, yaw));
+		}
+
+		Link newLink(currentLink.from(), currentLink.to(), currentLink.type(), t, variance, variance);
+
+		bool updated = false;
+		std::multimap<int, Link>::iterator iter = linksRefined_.find(currentLink.from());
+		while(iter != linksRefined_.end() && iter->first == currentLink.from())
+		{
+			if(iter->second.to() == currentLink.to() &&
+			   iter->second.type() == currentLink.type())
+			{
+				iter->second = newLink;
+				updated = true;
+				break;
+			}
+			++iter;
+		}
+		if(!updated)
+		{
+			linksRefined_.insert(std::make_pair<int, Link>(newLink.from(), newLink));
+
+			if(updateGraph)
+			{
+				this->updateGraphView();
+			}
+		}
+		if(ui_->dockWidget_constraints->isVisible())
+		{
+			this->updateConstraintView(newLink);
+		}
+	}
+	else if(!silent)
+	{
+		QMessageBox::warning(this,
+				tr("Add link"),
+				tr("Cannot find a transformation between nodes %1 and %2: %3").arg(from).arg(to).arg(rejectedMsg.c_str()));
+	}
+}
+
+void DatabaseViewer::addConstraint()
+{
+	int from = ids_.at(ui_->horizontalSlider_A->value());
+	int to = ids_.at(ui_->horizontalSlider_B->value());
+	addConstraint(from, to, false, true);
+}
+
+bool DatabaseViewer::addConstraint(int from, int to, bool silent, bool updateGraph)
+{
+	if(from == to)
+	{
+		UWARN("Cannot add link to same node");
+		return false;
+	}
+
+	bool updateSlider = false;
+	if(!containsLink(linksAdded_, from, to) &&
+	   !containsLink(links_, from, to))
+	{
+		UASSERT(!containsLink(linksRemoved_, from, to));
+		UASSERT(!containsLink(linksRefined_, from, to));
+
+		Transform t;
+		std::string rejectedMsg;
+		double variance = -1.0;
+		int inliers = -1;
+		if(ui_->groupBox_visual_recomputeFeatures->isChecked())
+		{
+			// create a fake memory to regenerate features
+			ParametersMap parameters;
+			parameters.insert(ParametersPair(Parameters::kKpDetectorStrategy(), uNumber2Str(ui_->comboBox_featureType->currentIndex())));
+			parameters.insert(ParametersPair(Parameters::kKpNNStrategy(), uNumber2Str(ui_->comboBox_nnType->currentIndex())));
+			parameters.insert(ParametersPair(Parameters::kLccBowInlierDistance(), uNumber2Str(ui_->doubleSpinBox_visual_maxCorrespDistance->value())));
+			parameters.insert(ParametersPair(Parameters::kKpMaxDepth(), uNumber2Str(ui_->doubleSpinBox_visual_maxDepth->value())));
+			parameters.insert(ParametersPair(Parameters::kKpNndrRatio(), uNumber2Str(ui_->doubleSpinBox_visual_nndr->value())));
+			parameters.insert(ParametersPair(Parameters::kLccBowIterations(), uNumber2Str(ui_->spinBox_visual_iteration->value())));
+			parameters.insert(ParametersPair(Parameters::kLccBowMinInliers(), uNumber2Str(ui_->spinBox_visual_minCorrespondences->value())));
+			parameters.insert(ParametersPair(Parameters::kLccBowMaxDepth(), uNumber2Str(ui_->doubleSpinBox_visual_maxDepth->value())));
+			parameters.insert(ParametersPair(Parameters::kLccBowPnPEstimation(), uBool2Str(ui_->checkBox_pnp->isChecked())));
+			parameters.insert(ParametersPair(Parameters::kMemGenerateIds(), "false"));
+			parameters.insert(ParametersPair(Parameters::kMemRehearsalSimilarity(), "1.0"));
+			parameters.insert(ParametersPair(Parameters::kKpWordsPerImage(), "0"));
+			Memory tmpMemory(parameters);
+
+			// Add signatures
+			SensorData dataFrom = memory_->getNodeData(from, true);
+			SensorData dataTo = memory_->getNodeData(to, true);
+
+			if(from > to)
+			{
+				tmpMemory.update(dataTo);
+				tmpMemory.update(dataFrom);
+			}
+			else
+			{
+				tmpMemory.update(dataFrom);
+				tmpMemory.update(dataTo);
+			}
+
+
+			t = tmpMemory.computeVisualTransform(to, from, &rejectedMsg, &inliers, &variance);
+
+			if(!silent)
+			{
+				ui_->graphicsView_A->setFeatures(tmpMemory.getSignature(from)->getWords(), dataFrom.depthRaw());
+				ui_->graphicsView_B->setFeatures(tmpMemory.getSignature(to)->getWords(), dataTo.depthRaw());
+				updateWordsMatching();
+			}
+		}
+		else
+		{
+			ParametersMap parameters;
+			parameters.insert(ParametersPair(Parameters::kLccBowInlierDistance(), uNumber2Str(ui_->doubleSpinBox_visual_maxCorrespDistance->value())));
+			parameters.insert(ParametersPair(Parameters::kLccBowMaxDepth(), uNumber2Str(ui_->doubleSpinBox_visual_maxDepth->value())));
+			parameters.insert(ParametersPair(Parameters::kLccBowIterations(), uNumber2Str(ui_->spinBox_visual_iteration->value())));
+			parameters.insert(ParametersPair(Parameters::kLccBowMinInliers(), uNumber2Str(ui_->spinBox_visual_minCorrespondences->value())));
+			parameters.insert(ParametersPair(Parameters::kLccBowPnPEstimation(), uBool2Str(ui_->checkBox_pnp->isChecked())));
+			memory_->parseParameters(parameters);
+			t = memory_->computeVisualTransform(to, from, &rejectedMsg, &inliers, &variance);
+		}
+
+		if(!t.isNull())
+		{
+			if(ui_->checkBox_visual_2d->isChecked())
+			{
+				// We are 2D here, make sure the guess has only YAW rotation
+				float x,y,z,r,p,yaw;
+				t.getTranslationAndEulerAngles(x,y,z, r,p,yaw);
+				t = Transform::fromEigen3f(pcl::getTransformation(x,y,0, 0, 0, yaw));
+			}
+
+			// transform is valid, make a link
+			if(from>to)
+			{
+				linksAdded_.insert(std::make_pair(from, Link(from, to, Link::kUserClosure, t, variance, variance)));
+			}
+			else
+			{
+				linksAdded_.insert(std::make_pair(to, Link(to, from, Link::kUserClosure, t.inverse(), variance, variance)));
+			}
+			updateSlider = true;
+		}
+		else if(!silent)
+		{
+			QMessageBox::warning(this,
+					tr("Add link"),
+					tr("Cannot find a transformation between nodes %1 and %2: %3").arg(from).arg(to).arg(rejectedMsg.c_str()));
+		}
+	}
+	else if(containsLink(linksRemoved_, from, to))
+	{
+		//simply remove from linksRemoved
+		linksRemoved_.erase(rtabmap::graph::findLink(linksRemoved_, from, to));
+		updateSlider = true;
+	}
+
+	if(updateSlider)
+	{
+		updateLoopClosuresSlider(from, to);
+		if(updateGraph)
+		{
+			this->updateGraphView();
+		}
+	}
+	return updateSlider;
+}
+
+void DatabaseViewer::resetConstraint()
+{
+	int from = ids_.at(ui_->horizontalSlider_A->value());
+	int to = ids_.at(ui_->horizontalSlider_B->value());
+	if(from < to)
+	{
+		int tmp = to;
+		to = from;
+		from = tmp;
+	}
+
+	if(from == to)
+	{
+		UWARN("Cannot reset link to same node");
+		return;
+	}
+
+
+	std::multimap<int, Link>::iterator iter = rtabmap::graph::findLink(linksRefined_, from, to);
+	if(iter != linksRefined_.end())
+	{
+		linksRefined_.erase(iter);
+		this->updateGraphView();
+	}
+
+	iter = rtabmap::graph::findLink(links_, from, to);
+	if(iter != links_.end())
+	{
+		this->updateConstraintView(iter->second);
+	}
+	iter = rtabmap::graph::findLink(linksAdded_, from, to);
+	if(iter != linksAdded_.end())
+	{
+		this->updateConstraintView(iter->second);
+	}
+}
+
+void DatabaseViewer::rejectConstraint()
+{
+	int from = ids_.at(ui_->horizontalSlider_A->value());
+	int to = ids_.at(ui_->horizontalSlider_B->value());
+	if(from < to)
+	{
+		int tmp = to;
+		to = from;
+		from = tmp;
+	}
+
+	if(from == to)
+	{
+		UWARN("Cannot reject link to same node");
+		return;
+	}
+
+	bool removed = false;
+
+	// find the original one
+	std::multimap<int, Link>::iterator iter;
+	iter = rtabmap::graph::findLink(links_, from, to);
+	if(iter != links_.end())
+	{
+		if(iter->second.type() == Link::kNeighbor)
+		{
+			UWARN("Cannot reject neighbor links (%d->%d)", from, to);
+			return;
+		}
+		linksRemoved_.insert(*iter);
+		removed = true;
+	}
+
+	// remove from refined and added
+	iter = rtabmap::graph::findLink(linksRefined_, from, to);
+	if(iter != linksRefined_.end())
+	{
+		linksRefined_.erase(iter);
+		removed = true;
+	}
+	iter = rtabmap::graph::findLink(linksAdded_, from, to);
+	if(iter != linksAdded_.end())
+	{
+		linksAdded_.erase(iter);
+		removed = true;
+	}
+	if(removed)
+	{
+		this->updateGraphView();
+	}
+	updateLoopClosuresSlider();
+}
+
+std::multimap<int, rtabmap::Link> DatabaseViewer::updateLinksWithModifications(
+		const std::multimap<int, rtabmap::Link> & edgeConstraints)
+{
+	std::multimap<int, rtabmap::Link> links;
+	for(std::multimap<int, rtabmap::Link>::const_iterator iter=edgeConstraints.begin();
+		iter!=edgeConstraints.end();
+		++iter)
+	{
+		std::multimap<int, rtabmap::Link>::iterator findIter;
+
+		findIter = rtabmap::graph::findLink(linksRemoved_, iter->second.from(), iter->second.to());
+		if(findIter != linksRemoved_.end())
+		{
+			if(!(iter->second.from() == findIter->second.from() &&
+			   iter->second.to() == findIter->second.to() &&
+			   iter->second.type() == findIter->second.type()))
+			{
+				UWARN("Links (%d->%d,%d) and (%d->%d,%d) are not equal!?",
+						iter->second.from(), iter->second.to(), iter->second.type(),
+						findIter->second.from(), findIter->second.to(), findIter->second.type());
+			}
+			else
+			{
+				//UINFO("Removed link (%d->%d, %d)", iter->second.from(), iter->second.to(), iter->second.type());
+				continue; // don't add this link
+			}
+		}
+
+		findIter = rtabmap::graph::findLink(linksRefined_, iter->second.from(), iter->second.to());
+		if(findIter!=linksRefined_.end())
+		{
+			if(iter->second.from() == findIter->second.from() &&
+			   iter->second.to() == findIter->second.to() &&
+			   iter->second.type() == findIter->second.type())
+			{
+				links.insert(*findIter); // add the refined link
+				//UINFO("Updated link (%d->%d, %d)", iter->second.from(), iter->second.to(), iter->second.type());
+				continue;
+			}
+			else
+			{
+				UWARN("Links (%d->%d,%d) and (%d->%d,%d) are not equal!?",
+						iter->second.from(), iter->second.to(), iter->second.type(),
+						findIter->second.from(), findIter->second.to(), findIter->second.type());
+			}
+		}
+
+		links.insert(*iter); // add original link
+	}
+
+	//look for added links
+	for(std::multimap<int, rtabmap::Link>::const_iterator iter=linksAdded_.begin();
+		iter!=linksAdded_.end();
+		++iter)
+	{
+		//UINFO("Added link (%d->%d, %d)", iter->second.from(), iter->second.to(), iter->second.type());
+		links.insert(*iter);
+	}
+
+	return links;
+}
+
+void DatabaseViewer::updateLoopClosuresSlider(int from, int to)
+{
+	int size = loopLinks_.size();
+	loopLinks_.clear();
+	std::multimap<int, Link> links = updateLinksWithModifications(links_);
+	int position = ui_->horizontalSlider_loops->value();
+	for(std::multimap<int, rtabmap::Link>::iterator iter = links.begin(); iter!=links.end(); ++iter)
+	{
+		if(!iter->second.transform().isNull())
+		{
+			if(iter->second.type() != rtabmap::Link::kNeighbor)
+			{
+				if((iter->second.from() == from && iter->second.to() == to) ||
+				   (iter->second.to() == from && iter->second.from() == to))
+				{
+					position = loopLinks_.size();
+				}
+				loopLinks_.append(iter->second);
+			}
+		}
+		else
+		{
+			UERROR("Transform null for link from %d to %d", iter->first, iter->second.to());
+		}
+	}
+
+	if(loopLinks_.size())
+	{
+		if(loopLinks_.size() == 1)
+		{
+			// just to be able to move the cursor of the loop slider
+			loopLinks_.push_back(loopLinks_.front());
+		}
+		ui_->horizontalSlider_loops->setMinimum(0);
+		ui_->horizontalSlider_loops->setMaximum(loopLinks_.size()-1);
+		ui_->horizontalSlider_loops->setEnabled(true);
+		if(position != ui_->horizontalSlider_loops->value())
+		{
+			ui_->horizontalSlider_loops->setValue(position);
+		}
+		else if(size != loopLinks_.size())
+		{
+			this->updateConstraintView(loopLinks_.at(position));
+		}
+	}
+	else
+	{
+		ui_->horizontalSlider_loops->setEnabled(false);
+		ui_->constraintsViewer->removeAllClouds();
+		ui_->constraintsViewer->update();
+		updateConstraintButtons();
+	}
+}
+
+} // namespace rtabmap